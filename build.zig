--- conflicted
+++ resolved
@@ -10,25 +10,15 @@
         .optimize = optimize,
     });
 
-<<<<<<< HEAD
     const lib_test = b.addTest(.{
-        .source_file = .{ .path = "src/websocket.zig" },
+        .root_source_file = .{ .path = "src/websocket.zig" },
         .target = target,
         .optimize = optimize,
+        .test_runner = .{ .path = "test_runner.zig" },
     });
+
     const run_test = b.addRunArtifact(lib_test);
     run_test.has_side_effects = true;
-=======
-	const lib_test = b.addTest(.{
-		.root_source_file = .{ .path = "src/websocket.zig" },
-		.target = target,
-		.optimize = optimize,
-		.test_runner = .{ .path = "test_runner.zig" }
-	});
-
-	const run_test = b.addRunArtifact(lib_test);
-	run_test.has_side_effects = true;
->>>>>>> d8cfa9a1
 
     const test_step = b.step("test", "Run tests");
     test_step.dependOn(&run_test.step);
