--- conflicted
+++ resolved
@@ -4,20 +4,6 @@
     const target = b.standardTargetOptions(.{});
     const optimize = b.standardOptimizeOption(.{});
 
-<<<<<<< HEAD
-    _ = b.addModule("websocket", .{
-        .source_file = .{ .path = "src/websocket.zig" },
-        .target = target,
-        .optimize = optimize,
-    });
-
-    const lib_test = b.addTest(.{
-        .root_source_file = .{ .path = "src/websocket.zig" },
-        .target = target,
-        .optimize = optimize,
-        .test_runner = .{ .path = "test_runner.zig" },
-    });
-=======
 	_ = b.addModule("websocket", .{
 		.root_source_file = b.path("src/websocket.zig"),
 	});
@@ -28,7 +14,6 @@
 		.optimize = optimize,
 		.test_runner = b.path("test_runner.zig"),
 	});
->>>>>>> 79f15925
 
     const run_test = b.addRunArtifact(lib_test);
     run_test.has_side_effects = true;
