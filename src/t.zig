--- conflicted
+++ resolved
@@ -17,138 +17,109 @@
 pub const expectSlice = std.testing.expectEqualSlices;
 
 pub fn getRandom() std.rand.DefaultPrng {
-<<<<<<< HEAD
     var seed: u64 = undefined;
-    std.os.getrandom(std.mem.asBytes(&seed)) catch unreachable;
+    std.posix.getrandom(mem.asBytes(&seed)) catch unreachable;
     return std.rand.DefaultPrng.init(seed);
 }
 
-pub const NetConn = struct {
-    stream: *Stream,
-};
-
-// wraps a stream so that it can be used as a writer
-pub const StreamWrap = struct {
-    stream: *Stream,
-    handle: c_int = 0,
-
-    pub const Error = std.os.WriteError;
-
-    pub fn read(self: StreamWrap, buf: []u8) !usize {
-        return self.stream.read(buf);
-    }
-
-    pub fn close(self: StreamWrap) void {
-        return self.stream.close();
-    }
-
-    pub fn writeAll(self: StreamWrap, data: []const u8) !void {
-        return self.stream.writeAll(data);
-    }
-
-    pub fn receiveTimeout(self: StreamWrap, ms: u32) !void {
-        _ = self;
-        _ = ms;
-    }
-
-    pub fn writeTimeout(self: StreamWrap, ms: u32) !void {
-        _ = self;
-        _ = ms;
-    }
-};
-
-pub fn wrap(stream: *Stream) StreamWrap {
-    return .{ .stream = stream };
-}
-
-pub const Stream = struct {
-    closed: bool,
-    buf_index: usize,
-    read_index: usize,
-    frames: ?[]u8,
-    handle: c_int = 0,
-    handshake_index: ?usize,
-    to_read: ArrayList([]const u8),
+pub const SocketPair = struct {
+    buf: std.ArrayList(u8),
+    client: std.net.Stream,
+    server: std.net.Stream,
     random: std.rand.DefaultPrng,
-    received: ArrayList([]const u8),
-    received_flatten: ArrayList(u8),
-
-    pub fn init() Stream {
+
+    pub fn init() SocketPair {
+        var address = std.net.Address.parseIp("127.0.0.1", 0) catch unreachable;
+        var address_len = address.getOsSockLen();
+
+        const listener = os.socket(address.any.family, os.SOCK.STREAM | os.SOCK.CLOEXEC, os.IPPROTO.TCP) catch unreachable;
+        defer os.close(listener);
+
+        {
+            // setup our listener
+            os.bind(listener, &address.any, address_len) catch unreachable;
+            os.listen(listener, 1) catch unreachable;
+            os.getsockname(listener, &address.any, &address_len) catch unreachable;
+        }
+
+        const client = os.socket(address.any.family, os.SOCK.STREAM, os.IPPROTO.TCP) catch unreachable;
+        {
+            // connect the client
+            const flags = os.fcntl(client, os.F.GETFL, 0) catch unreachable;
+            _ = os.fcntl(client, os.F.SETFL, flags | os.SOCK.NONBLOCK) catch unreachable;
+            os.connect(client, &address.any, address_len) catch |err| switch (err) {
+                error.WouldBlock => {},
+                else => unreachable,
+            };
+            _ = os.fcntl(client, os.F.SETFL, flags) catch unreachable;
+        }
+
+        const server = os.accept(listener, &address.any, &address_len, os.SOCK.CLOEXEC) catch unreachable;
+
         return .{
-            .closed = false,
-            .buf_index = 0,
-            .read_index = 0,
-            .frames = null,
             .random = getRandom(),
-            .handshake_index = null,
-            .to_read = ArrayList([]const u8).init(allocator),
-            .received = ArrayList([]const u8).init(allocator),
-            .received_flatten = ArrayList(u8).init(allocator),
+            .client = .{ .handle = client },
+            .server = .{ .handle = server },
+            .buf = std.ArrayList(u8).init(allocator),
         };
     }
 
-    // init's the stream + sets up a valid handshake
-    const HANDSHAKE = "GET / HTTP/1.1\r\n" ++
-        "Connection: upgrade\r\n" ++
-        "Upgrade: websocket\r\n" ++
-        "Sec-websocket-version: 13\r\n" ++
-        "Sec-websocket-key: leto\r\n\r\n";
-
-    pub fn handshake() Stream {
-        var s = init();
-        s.handshake_index = 0;
-        return s;
-    }
-
-    // When bytes are added via add, the call to read will return the
-    // bytes exactly as they were added, provided the destination has
-    // enough space. This is different than adding the bytes via a frame
-    // method which will cause random fragmentation (those framing methods
-    // ultimate end up calling add).
-    pub fn add(self: *Stream, value: []const u8) *Stream {
-        // Take ownership of this data so that we can consistently free each
-        // (necessary because we need to allocate data for frames)
-        const copy = allocator.dupe(u8, value) catch unreachable;
-        self.to_read.append(copy) catch unreachable;
-        return self;
-    }
-
-    pub fn fragmentedAdd(self: *Stream, value: []const u8) *Stream {
-        var start: usize = 0;
-        var frames: []u8 = undefined;
-
-        if (self.frames) |f| {
-            start = f.len;
-            frames = allocator.realloc(f, start + value.len) catch unreachable;
-        } else {
-            frames = allocator.alloc(u8, value.len) catch unreachable;
-        }
-        mem.copy(u8, frames[start..], value);
-        self.frames = frames;
-        return self;
-    }
-
-    pub fn ping(self: *Stream) *Stream {
+    pub fn deinit(self: *SocketPair) void {
+        self.buf.deinit();
+        // assume test closes self.server
+        self.client.close();
+    }
+
+    pub fn handshakeRequest(self: SocketPair) void {
+        self.client.writeAll("GET / HTTP/1.1\r\n" ++
+            "Connection: upgrade\r\n" ++
+            "Upgrade: websocket\r\n" ++
+            "Sec-websocket-version: 13\r\n" ++
+            "Sec-websocket-key: leto\r\n\r\n") catch unreachable;
+    }
+
+    pub fn handshakeReply(self: SocketPair) !void {
+        var pos: usize = 0;
+        var buf: [1024]u8 = undefined;
+        while (true) {
+            const n = try self.client.read(buf[pos..]);
+            if (n == 0) {
+                return error.Closed;
+            }
+            pos += n;
+            if (std.mem.endsWith(u8, buf[0..pos], "\r\n\r\n")) {
+                return;
+            }
+        }
+    }
+
+    pub fn ping(self: *SocketPair) void {
         return self.pingPayload("");
     }
 
-    pub fn pingPayload(self: *Stream, payload: []const u8) *Stream {
+    pub fn pingPayload(self: *SocketPair, payload: []const u8) void {
         return self.frame(true, 9, payload, 0);
     }
 
-    pub fn textFrame(self: *Stream, fin: bool, payload: []const u8) *Stream {
+    pub fn textFrame(self: *SocketPair, fin: bool, payload: []const u8) void {
         return self.frame(fin, 1, payload, 0);
     }
 
-    pub fn textFrameReserved(self: *Stream, fin: bool, payload: []const u8, reserved: u8) *Stream {
+    pub fn binaryFrame(self: *SocketPair, fin: bool, payload: []const u8) void {
+        return self.frame(fin, 2, payload, 0);
+    }
+
+    pub fn textFrameReserved(self: *SocketPair, fin: bool, payload: []const u8, reserved: u8) void {
         return self.frame(fin, 1, payload, reserved);
     }
 
-    pub fn cont(self: *Stream, fin: bool, payload: []const u8) *Stream {
+    pub fn cont(self: *SocketPair, fin: bool, payload: []const u8) void {
         return self.frame(fin, 0, payload, 0);
     }
 
-    pub fn frame(self: *Stream, fin: bool, op_code: u8, payload: []const u8, reserved: u8) *Stream {
+    pub fn frame(self: *SocketPair, fin: bool, op_code: u8, payload: []const u8, reserved: u8) void {
+        var buf = &self.buf;
+
         const l = payload.len;
         var length_of_length: usize = 0;
 
@@ -160,489 +131,121 @@
             }
         }
 
-        var start: usize = 0;
-        var frames: []u8 = undefined;
-
         // 2 byte header + length_of_length + mask + payload_length
         const needed = 2 + length_of_length + 4 + l;
-
-        if (self.frames) |f| {
-            start = f.len;
-            frames = allocator.realloc(f, f.len + needed) catch unreachable;
+        buf.ensureUnusedCapacity(needed) catch unreachable;
+
+        if (fin) {
+            buf.appendAssumeCapacity(128 | op_code | reserved);
         } else {
-            frames = allocator.alloc(u8, needed) catch unreachable;
-        }
-
-        if (fin) {
-            frames[start] = 128 | op_code | reserved;
+            buf.appendAssumeCapacity(op_code | reserved);
+        }
+
+        if (length_of_length == 0) {
+            buf.appendAssumeCapacity(128 | @as(u8, @intCast(l)));
+        } else if (length_of_length == 2) {
+            buf.appendAssumeCapacity(128 | 126);
+            buf.appendAssumeCapacity(@intCast((l >> 8) & 0xFF));
+            buf.appendAssumeCapacity(@intCast(l & 0xFF));
         } else {
-            frames[start] = op_code | reserved;
-        }
-
-        if (length_of_length == 0) {
-            frames[start + 1] = 128 | @as(u8, @intCast(l));
-        } else if (length_of_length == 2) {
-            frames[start + 1] = 128 | 126;
-            frames[start + 2] = @intCast((l >> 8) & 0xFF);
-            frames[start + 3] = @intCast(l & 0xFF);
-        } else {
-            frames[start + 1] = 128 | 127;
-            frames[start + 2] = @intCast((l >> 56) & 0xFF);
-            frames[start + 3] = @intCast((l >> 48) & 0xFF);
-            frames[start + 4] = @intCast((l >> 40) & 0xFF);
-            frames[start + 5] = @intCast((l >> 32) & 0xFF);
-            frames[start + 6] = @intCast((l >> 24) & 0xFF);
-            frames[start + 7] = @intCast((l >> 16) & 0xFF);
-            frames[start + 8] = @intCast((l >> 8) & 0xFF);
-            frames[start + 9] = @intCast(l & 0xFF);
+            buf.appendAssumeCapacity(128 | 127);
+            buf.appendAssumeCapacity(@intCast((l >> 56) & 0xFF));
+            buf.appendAssumeCapacity(@intCast((l >> 48) & 0xFF));
+            buf.appendAssumeCapacity(@intCast((l >> 40) & 0xFF));
+            buf.appendAssumeCapacity(@intCast((l >> 32) & 0xFF));
+            buf.appendAssumeCapacity(@intCast((l >> 24) & 0xFF));
+            buf.appendAssumeCapacity(@intCast((l >> 16) & 0xFF));
+            buf.appendAssumeCapacity(@intCast((l >> 8) & 0xFF));
+            buf.appendAssumeCapacity(@intCast(l & 0xFF));
         }
 
         // +2 for the 2 byte prefix
-        const mask_start = start + 2 + length_of_length;
-        const mask = frames[mask_start .. mask_start + 4];
-        self.random.random().bytes(mask);
-        // frames[mask_start] = 0;
-        // frames[mask_start + 1] = 0;
-        // frames[mask_start + 2] = 0;
-        // frames[mask_start + 3] = 0;
-
-        const payload_start = mask_start + 4;
+        var mask: [4]u8 = undefined;
+        self.random.random().bytes(&mask);
+        buf.appendSliceAssumeCapacity(&mask);
+
         for (payload, 0..) |b, i| {
-            frames[payload_start + i] = b ^ mask[i & 3];
-        }
-
-        self.frames = frames;
-        return self;
-    }
-
-    pub fn read(self: *Stream, buf: []u8) std.os.ReadError!usize {
-        std.debug.assert(!self.closed);
-
-        if (self.handshake_index) |index| {
-            std.mem.copy(u8, buf, HANDSHAKE[index..]);
-            const written = @min(buf.len, HANDSHAKE.len - index);
-            if (written < buf.len) {
-                self.handshake_index = null;
-            } else {
-                self.handshake_index.? += written;
-            }
-            return written;
-        }
-
-        // The first time we call read with frames we will fragment the messages.
-        // The goal is to simulate TCP fragmentation. This doesn't just mean making
-        // some reads smaller than a frame, it also means making some reads overread
-        // one frame plus part (or all) of the next.
-        // This can be voided by using the add function directly.
-        if (self.frames) |frames| {
-            var data = frames;
-            var random = self.random.random();
-            while (data.len > 0) {
-                const l = random.uintAtMost(usize, data.len - 1) + 1;
-                _ = self.add(data[0..l]);
-                data = data[l..];
-            }
-            allocator.free(frames);
-            self.frames = null;
-        }
-
-        const items = self.to_read.items;
-        if (self.read_index == items.len) {
-            return 0;
-        }
-
-        var data = items[self.read_index][self.buf_index..];
-        if (data.len > buf.len) {
-            // we have more data than we have space in buf (our target)
-            // we'll fill the target buffer, and keep track of where
-            // we our in our source buffer, so that that on the next read
-            // we'll use the same source buffer, but at the offset
-            self.buf_index += buf.len;
-            data = data[0..buf.len];
-        } else {
-            // ok, fully read this one, next time we can move on
-            self.buf_index = 0;
-            self.read_index += 1;
-        }
-
-        for (data, 0..) |b, i| {
-            buf[i] = b;
-        }
-
-        return data.len;
-    }
-
-    // store messages that are written to the stream
-    pub fn writeAll(self: *Stream, data: []const u8) !void {
-        std.debug.assert(!self.closed);
-        const copy = allocator.dupe(u8, data) catch unreachable;
-        self.received.append(copy) catch unreachable;
-        self.received_flatten.appendSlice(copy) catch unreachable;
-    }
-
-    pub fn asReceived(self: Stream, skip_handshake: bool) Received {
-        return Received.init(self.received.items, skip_handshake);
-    }
-
-    pub fn allReceived(self: Stream) []u8 {
-        return self.received_flatten.items;
-    }
-
-    pub fn close(self: *Stream) void {
-        self.closed = true;
-    }
-
-    // self should continue to be valid after this call (since we can clone
-    // it multiple times)
-    pub fn clone(self: *Stream) Stream {
-        var c = Stream.init();
-        if (self.frames) |f| {
-            const copy = allocator.alloc(u8, f.len) catch unreachable;
-            mem.copy(u8, copy, f);
-            c.frames = copy;
-        }
-        c.handshake_index = self.handshake_index;
-        return c;
-    }
-
-    pub fn deinit(self: *Stream) void {
-        for (self.to_read.items) |buf| {
-            allocator.free(buf);
-        }
-        self.to_read.deinit();
-
-        if (self.frames) |frames| {
-            allocator.free(frames);
-            self.frames = null;
-        }
-
-        self.received_flatten.deinit();
-        if (self.received.items.len > 0) {
-            for (self.received.items) |buf| {
-                allocator.free(buf);
-            }
-        }
-        self.received.deinit();
-
-        self.* = undefined;
+            buf.appendAssumeCapacity(b ^ mask[i & 3]);
+        }
+    }
+
+    pub fn sendBuf(self: *SocketPair) void {
+        self.client.writeAll(self.buf.items) catch unreachable;
+        self.buf.clearRetainingCapacity();
+    }
+
+    pub fn asReceived(self: SocketPair) Received {
+        var buf: [1024]u8 = undefined;
+        var all = std.ArrayList(u8).init(allocator);
+        errdefer all.deinit();
+
+        while (true) {
+            const n = self.client.read(&buf) catch 0;
+            if (n == 0) {
+                return Received.init(all);
+            }
+            all.appendSlice(buf[0..n]) catch unreachable;
+        }
     }
 };
 
 pub const Received = struct {
-    _ptr: []lib.Message,
+    raw: std.ArrayList(u8),
     messages: []lib.Message,
 
-    // We make some big assumptions about these messages.
-    // Namely, we know that there's no websocket fragmentation, there's no
-    // continuation and we know that there's only two ways a single message
-    // will be fragmented:
-    //  either 1 received message == 1 full frame (such as when we write a
-    //       pre-generated message, like CLOSE_NORMAL)
-    //  or when writeFrame is used, in which case we'd expect 2 messages:
-    //       the first is the op_code + length, and the 2nd is the payload.
-    //
-    // There's a cleaner world where we'd let our real readFrame parse this.
-    fn init(all: [][]const u8, skip_handshake: bool) Received {
-        var i: usize = 0;
-
-        if (skip_handshake) {
-            while (i < all.len) : (i += 1) {
-                if (std.ascii.endsWithIgnoreCase(all[i], "\r\n\r\n")) {
-                    break;
-                }
-            }
-            i += 1;
-        }
-
-        // move past the last received data, which was the end of our handshake
-        const frames = all[i..];
-
-        var frame_index: usize = 0;
-        var message_index: usize = 0;
-
-        var messages = allocator.alloc(lib.Message, frames.len) catch unreachable;
-        while (frame_index < frames.len) : (frame_index += 1) {
-            var f = frames[frame_index];
-            const message_type = switch (f[0] & 15) {
+    fn init(raw: std.ArrayList(u8)) Received {
+        var pos: usize = 0;
+        const buf = raw.items;
+
+        var messages = std.ArrayList(lib.Message).init(allocator);
+        defer messages.deinit();
+
+        while (pos < buf.len) {
+            const message_type = switch (buf[pos] & 15) {
                 1 => lib.MessageType.text,
                 2 => lib.MessageType.binary,
                 8 => lib.MessageType.close,
                 10 => lib.MessageType.pong,
                 else => unreachable,
             };
+            pos += 1;
 
             // Let's figure out if this message is all within this single frame
             // or if it's split between this frame and the next.
             // If it is split, then this frame will contain OP + LENGTH_PREFIX + LENGTH
             // and the next one will be the full payload (and nothing else)
-            const length_of_length: u8 = switch (f[1] & 127) {
+            const length_of_length: u8 = switch (buf[pos] & 127) {
                 126 => 2,
                 127 => 8,
                 else => 0,
             };
 
             const payload_length = switch (length_of_length) {
-                2 => @as(u16, @intCast(f[3])) | (@as(u16, @intCast(f[2])) << 8),
-                8 => @as(u64, @intCast(f[9])) | @as(u64, @intCast(f[8])) << 8 | @as(u64, @intCast(f[7])) << 16 | @as(u64, @intCast(f[6])) << 24 | @as(u64, @intCast(f[5])) << 32 | @as(u64, @intCast(f[4])) << 40 | @as(u64, @intCast(f[3])) << 48 | @as(u64, @intCast(f[2])) << 56,
-                else => f[1],
-            };
-
-            var payload: []const u8 = undefined;
-            if (f.len >= 2 + length_of_length + payload_length) {
-                payload = f[2 + length_of_length ..];
-            } else {
-                frame_index += 1;
-                f = frames[frame_index];
-                payload = f;
-            }
-
-            messages[message_index] = lib.Message{
-                .data = payload,
+                2 => @as(u16, @intCast(buf[pos + 2])) | (@as(u16, @intCast(buf[pos + 1])) << 8),
+                8 => @as(u64, @intCast(buf[pos + 8])) | @as(u64, @intCast(buf[pos + 7])) << 8 | @as(u64, @intCast(buf[pos + 6])) << 16 | @as(u64, @intCast(buf[pos + 5])) << 24 | @as(u64, @intCast(buf[pos + 4])) << 32 | @as(u64, @intCast(buf[pos + 3])) << 40 | @as(u64, @intCast(buf[pos + 2])) << 48 | @as(u64, @intCast(buf[pos + 1])) << 56,
+                else => buf[pos],
+            };
+            pos += 1 + length_of_length;
+            const end = pos + payload_length;
+
+            messages.append(.{
+                .data = buf[pos..end],
                 .type = message_type,
-            };
-            message_index += 1;
-        }
-        return Received{ ._ptr = messages, .messages = messages[0..message_index] };
+            }) catch unreachable;
+
+            pos = end;
+        }
+
+        const owned = allocator.alloc(lib.Message, messages.items.len) catch unreachable;
+        for (messages.items, 0..) |message, i| {
+            owned[i] = message;
+        }
+
+        return .{ .raw = raw, .messages = owned };
     }
 
     pub fn deinit(self: Received) void {
-        allocator.free(self._ptr);
-    }
-=======
-	var seed: u64 = undefined;
-	std.posix.getrandom(mem.asBytes(&seed)) catch unreachable;
-	return std.rand.DefaultPrng.init(seed);
-}
-
-pub const SocketPair = struct {
-	buf: std.ArrayList(u8),
-	client: std.net.Stream,
-	server: std.net.Stream,
-	random: std.rand.DefaultPrng,
-
-	pub fn init() SocketPair {
-		var address = std.net.Address.parseIp("127.0.0.1", 0) catch unreachable;
-		var address_len = address.getOsSockLen();
-
-		const listener = os.socket(address.any.family, os.SOCK.STREAM | os.SOCK.CLOEXEC, os.IPPROTO.TCP) catch unreachable;
-		defer os.close(listener);
-
-		{
-			// setup our listener
-			os.bind(listener, &address.any, address_len) catch unreachable;
-			os.listen(listener, 1) catch unreachable;
-			os.getsockname(listener, &address.any, &address_len) catch unreachable;
-		}
-
-		const client = os.socket(address.any.family, os.SOCK.STREAM, os.IPPROTO.TCP) catch unreachable;
-		{
-			// connect the client
-			const flags =  os.fcntl(client, os.F.GETFL, 0) catch unreachable;
-			_ = os.fcntl(client, os.F.SETFL, flags | os.SOCK.NONBLOCK) catch unreachable;
-			os.connect(client, &address.any, address_len) catch |err| switch (err) {
-				error.WouldBlock => {},
-				else => unreachable,
-			};
-			_ = os.fcntl(client, os.F.SETFL, flags) catch unreachable;
-		}
-
-		const server = os.accept(listener, &address.any, &address_len, os.SOCK.CLOEXEC) catch unreachable;
-
-		return .{
-			.random = getRandom(),
-			.client = .{.handle = client},
-			.server = .{.handle = server},
-			.buf = std.ArrayList(u8).init(allocator),
-		};
-	}
-
-	pub fn deinit(self: *SocketPair) void {
-		self.buf.deinit();
-		// assume test closes self.server
-		self.client.close();
-	}
-
-	pub fn handshakeRequest(self: SocketPair) void {
-		self.client.writeAll("GET / HTTP/1.1\r\n" ++
-			"Connection: upgrade\r\n" ++
-			"Upgrade: websocket\r\n" ++
-			"Sec-websocket-version: 13\r\n" ++
-			"Sec-websocket-key: leto\r\n\r\n"
-		) catch unreachable;
-	}
-
-	pub fn handshakeReply(self: SocketPair) !void {
-		var pos: usize = 0;
-		var buf: [1024]u8 = undefined;
-		while (true) {
-			const n = try self.client.read(buf[pos..]);
-			if (n == 0) {
-				return error.Closed;
-			}
-			pos += n;
-			if (std.mem.endsWith(u8, buf[0..pos], "\r\n\r\n")) {
-				return;
-			}
-		}
-	}
-
-	pub fn ping(self: *SocketPair) void {
-		return self.pingPayload("");
-	}
-
-	pub fn pingPayload(self: *SocketPair, payload: []const u8) void {
-		return self.frame(true, 9, payload, 0);
-	}
-
-	pub fn textFrame(self: *SocketPair, fin: bool, payload: []const u8) void {
-		return self.frame(fin, 1, payload, 0);
-	}
-
-	pub fn binaryFrame(self: *SocketPair, fin: bool, payload: []const u8) void {
-		return self.frame(fin, 2, payload, 0);
-	}
-
-	pub fn textFrameReserved(self: *SocketPair, fin: bool, payload: []const u8, reserved: u8) void {
-		return self.frame(fin, 1, payload, reserved);
-	}
-
-	pub fn cont(self: *SocketPair, fin: bool, payload: []const u8) void {
-		return self.frame(fin, 0, payload, 0);
-	}
-
-	pub fn frame(self: *SocketPair, fin: bool, op_code: u8, payload: []const u8, reserved: u8) void {
-		var buf = &self.buf;
-
-		const l = payload.len;
-		var length_of_length: usize = 0;
-
-		if (l > 125) {
-			if (l < 65536) {
-				length_of_length = 2;
-			} else {
-				length_of_length = 8;
-			}
-		}
-
-		// 2 byte header + length_of_length + mask + payload_length
-		const needed = 2 + length_of_length + 4 + l;
-		buf.ensureUnusedCapacity(needed) catch unreachable;
-
-		if (fin) {
-			buf.appendAssumeCapacity(128 | op_code | reserved);
-		} else {
-			buf.appendAssumeCapacity(op_code | reserved);
-		}
-
-		if (length_of_length == 0) {
-			buf.appendAssumeCapacity(128 | @as(u8, @intCast(l)));
-		} else if (length_of_length == 2) {
-			buf.appendAssumeCapacity(128 | 126);
-			buf.appendAssumeCapacity(@intCast((l >> 8) & 0xFF));
-			buf.appendAssumeCapacity(@intCast(l & 0xFF));
-		} else {
-			buf.appendAssumeCapacity(128 | 127);
-			buf.appendAssumeCapacity(@intCast((l >> 56) & 0xFF));
-			buf.appendAssumeCapacity(@intCast((l >> 48) & 0xFF));
-			buf.appendAssumeCapacity(@intCast((l >> 40) & 0xFF));
-			buf.appendAssumeCapacity(@intCast((l >> 32) & 0xFF));
-			buf.appendAssumeCapacity(@intCast((l >> 24) & 0xFF));
-			buf.appendAssumeCapacity(@intCast((l >> 16) & 0xFF));
-			buf.appendAssumeCapacity(@intCast((l >> 8) & 0xFF));
-			buf.appendAssumeCapacity(@intCast(l & 0xFF));
-		}
-
-		// +2 for the 2 byte prefix
-		var mask: [4]u8 = undefined;
-		self.random.random().bytes(&mask);
-		buf.appendSliceAssumeCapacity(&mask);
-
-		for (payload, 0..) |b, i| {
-			buf.appendAssumeCapacity(b ^ mask[i & 3]);
-		}
-	}
-
-	pub fn sendBuf(self: *SocketPair) void {
-		self.client.writeAll(self.buf.items) catch unreachable;
-		self.buf.clearRetainingCapacity();
-	}
-
-	pub fn asReceived(self: SocketPair) Received {
-		var buf: [1024]u8 = undefined;
-		var all = std.ArrayList(u8).init(allocator);
-		errdefer all.deinit();
-
-		while (true) {
-			const n = self.client.read(&buf) catch 0;
-			if (n == 0) {
-				return Received.init(all);
-			}
-			all.appendSlice(buf[0..n]) catch unreachable;
-		}
-	}
-};
-
-pub const Received = struct {
-	raw: std.ArrayList(u8),
-	messages: []lib.Message,
-
-	fn init(raw: std.ArrayList(u8)) Received {
-		var pos: usize = 0;
-		const buf = raw.items;
-
-		var messages = std.ArrayList(lib.Message).init(allocator);
-		defer messages.deinit();
-
-		while (pos < buf.len) {
-			const message_type = switch (buf[pos] & 15) {
-				1 => lib.MessageType.text,
-				2 => lib.MessageType.binary,
-				8 => lib.MessageType.close,
-				10 => lib.MessageType.pong,
-				else => unreachable,
-			};
-			pos += 1;
-
-			// Let's figure out if this message is all within this single frame
-			// or if it's split between this frame and the next.
-			// If it is split, then this frame will contain OP + LENGTH_PREFIX + LENGTH
-			// and the next one will be the full payload (and nothing else)
-			const length_of_length: u8 = switch (buf[pos] & 127) {
-				126 => 2,
-				127 => 8,
-				else => 0,
-			};
-
-			const payload_length = switch (length_of_length) {
-				2 => @as(u16, @intCast(buf[pos+2])) | (@as(u16, @intCast(buf[pos+1])) << 8),
-				8 => @as(u64, @intCast(buf[pos+8])) | @as(u64, @intCast(buf[pos+7])) << 8 | @as(u64, @intCast(buf[pos+6])) << 16 | @as(u64,  @intCast(buf[pos+5])) << 24 | @as(u64, @intCast(buf[pos+4])) << 32 | @as(u64, @intCast(buf[pos+3])) << 40 | @as(u64, @intCast(buf[pos+2])) << 48 | @as(u64, @intCast(buf[pos+1])) << 56,
-				else => buf[pos],
-			};
-			pos += 1 + length_of_length;
-			const end = pos + payload_length;
-
-			messages.append(.{
-				.data = buf[pos..end],
-				.type = message_type,
-			}) catch unreachable;
-
-			pos = end;
-		}
-
-		const owned = allocator.alloc(lib.Message, messages.items.len) catch unreachable;
-		for (messages.items, 0..) |message, i| {
-			owned[i] = message;
-		}
-
-		return .{
-			.raw = raw,
-			.messages = owned
-		};
-	}
-
-	pub fn deinit(self: Received) void {
-		self.raw.deinit();
-		allocator.free(self.messages);
-	}
->>>>>>> dabf2310
+        self.raw.deinit();
+        allocator.free(self.messages);
+    }
 };