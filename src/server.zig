const std = @import("std");
const lib = @import("lib.zig");
<<<<<<< HEAD
const trait = @import("zigtrait");

const HandshakePool = @import("handshake.zig").Pool;
=======
const builtin = @import("builtin");
const pipe = @import("pipe.zig");
>>>>>>> dabf2310

const buffer = lib.buffer;
const framing = lib.framing;
const handshake = lib.handshake;

const Reader = lib.Reader;
const OpCode = framing.OpCode;

const os = std.posix;
const net = std.net;
const Loop = std.event.Loop;
const log = std.log.scoped(.websocket);

const Allocator = std.mem.Allocator;

pub const Config = struct {
<<<<<<< HEAD
    port: u16 = 9223,
    max_size: usize = 65536,
    max_headers: usize = 0,
    buffer_size: usize = 4096,
    address: []const u8 = "127.0.0.1",
    handshake_max_size: usize = 1024,
    handshake_pool_count: usize = 50,
    handshake_timeout_ms: ?u32 = 10_000,
    handle_ping: bool = false,
    handle_pong: bool = false,
    handle_close: bool = false,
    large_buffer_pool_count: u16 = 32,
    large_buffer_size: usize = 32768,
};

pub fn listen(comptime H: type, allocator: Allocator, context: anytype, config: Config) !void {
    var server = net.StreamServer.init(.{ .reuse_address = true });
    defer server.deinit();

    var buffer_pool = try buffer.Pool.init(allocator, config.large_buffer_pool_count, config.large_buffer_size);
    defer buffer_pool.deinit();

    var bp = buffer.Provider.init(allocator, &buffer_pool, config.large_buffer_size);

    var hp = try HandshakePool.init(allocator, config.handshake_pool_count, config.handshake_max_size, config.max_headers);
    defer hp.deinit();

    try server.listen(net.Address.parseIp(config.address, config.port) catch unreachable);

    // TODO: Broken on darwin:
    // https://github.com/ziglang/zig/issues/17260
    // if (@hasDecl(os.TCP, "NODELAY")) {
    // 	try os.setsockopt(socket.sockfd.?, os.IPPROTO.TCP, os.TCP.NODELAY, &std.mem.toBytes(@as(c_int, 1)));
    // }
    try os.setsockopt(server.sockfd.?, os.IPPROTO.TCP, 1, &std.mem.toBytes(@as(c_int, 1)));

    while (true) {
        if (server.accept()) |conn| {
            const args = .{ H, context, conn, &config, &hp, &bp };
            if (comptime std.io.is_async) {
                try Loop.instance.?.runDetached(allocator, clientLoop, args);
            } else {
                const thread = try std.Thread.spawn(.{}, clientLoop, args);
                thread.detach();
            }
        } else |err| {
            log.err("failed to accept connection {}", .{err});
        }
    }
}

fn clientLoop(comptime H: type, context: anytype, net_conn: NetConn, config: *const Config, hp: *HandshakePool, bp: *buffer.Provider) void {
    std.os.maybeIgnoreSigpipe();

    const Handshake = lib.Handshake;
    const stream = net_conn.stream;
    defer stream.close();

    var handler: H = undefined;
    var conn = Conn{
        .stream = stream,
        ._handle_ping = config.handle_ping,
        ._handle_pong = config.handle_pong,
        ._handle_close = config.handle_close,
    };

    {
        // This block represents handshake_state's lifetime
        var handshake_state = hp.acquire() catch |err| {
            log.err("Failed to get a handshake state from the handshake pool, connection is being closed. The error was: {}", .{err});
            return;
        };
        defer hp.release(handshake_state);

        const request = readRequest(stream, handshake_state.buffer, config.handshake_timeout_ms) catch |err| {
            const s = switch (err) {
                error.Invalid => "HTTP/1.1 400 Invalid\r\nerror: invalid\r\ncontent-length: 0\r\n\r\n",
                error.TooLarge => "HTTP/1.1 400 Invalid\r\nerror: too large\r\ncontent-length: 0\r\n\r\n",
                error.Timeout, error.WouldBlock => "HTTP/1.1 400 Invalid\r\nerror: timeout\r\ncontent-length: 0\r\n\r\n",
                else => "HTTP/1.1 400 Invalid\r\nerror: unknown\r\ncontent-length: 0\r\n\r\n",
            };
            stream.writeAll(s) catch {};
            return;
        };

        const h = Handshake.parse(request, &handshake_state.headers) catch |err| {
            Handshake.close(stream, err) catch {};
            return;
        };

        handler = H.init(h, &conn, context) catch |err| {
            Handshake.close(stream, err) catch {};
            return;
        };

        // handshake_buffer (via `h` which references it), must be valid up until
        // this call to reply
        h.reply(stream) catch {
            handler.close();
            return;
        };
    }

    defer handler.close();
    if (comptime trait.hasFn("afterInit")(H)) {
        handler.afterInit() catch return;
    }

    var reader = Reader.init(config.buffer_size, config.max_size, bp) catch |err| {
        log.err("Failed to create a Reader, connection is being closed. The error was: {}", .{err});
        return;
    };
    defer reader.deinit();
    conn.readLoop(H, handler, &reader) catch {};
}
=======
	port: u16 = 9223,
	max_size: usize = 65536,
	max_headers: usize = 0,
	buffer_size: usize = 4096,
	unix_path: ?[]const u8 = null,
	address: []const u8 = "127.0.0.1",
	handshake_max_size: usize = 1024,
	handshake_pool_count: usize = 50,
	handshake_timeout_ms: ?u32 = 10_000,
	handle_ping: bool = false,
	handle_pong: bool = false,
	handle_close: bool = false,
	large_buffer_pool_count: u16 = 32,
	large_buffer_size: usize = 32768,
};

pub fn listen(comptime H: type, allocator: Allocator, context: anytype, config: Config) !void {
	var server = try Server.init(allocator, config);
	defer server.deinit(allocator);


	var no_delay = true;
	const address = blk: {
		if (comptime builtin.os.tag != .windows) {
			if (config.unix_path) |unix_path| {
				no_delay = false;
				std.fs.deleteFileAbsolute(unix_path) catch {};
				break :blk try net.Address.initUnix(unix_path);
			}
		}
		break :blk try net.Address.parseIp(config.address, config.port);
	};
	var listener = try address.listen(.{
		.reuse_address = true,
		.kernel_backlog = 1024,
	});
	defer listener.deinit();

	if (no_delay) {
		// TODO: Broken on darwin:
		// https://github.com/ziglang/zig/issues/17260
		// if (@hasDecl(os.TCP, "NODELAY")) {
		//  try os.setsockopt(socket.sockfd.?, os.IPPROTO.TCP, os.TCP.NODELAY, &std.mem.toBytes(@as(c_int, 1)));
		// }
		try os.setsockopt(listener.stream.handle, os.IPPROTO.TCP, 1, &std.mem.toBytes(@as(c_int, 1)));
	}

	while (true) {
		if (listener.accept()) |conn| {
			const args = .{&server, H, context, conn.stream};
			const thread = try std.Thread.spawn(.{}, Server.accept, args);
			thread.detach();
		} else |err| {
			log.err("failed to accept connection {}", .{err});
		}
	}
}

pub const Server = struct {
	config: Config,
	handshake_pool: handshake.Pool,
	buffer_provider: buffer.Provider,


	pub fn init(allocator: Allocator, config: Config) !Server {
		const buffer_pool = try allocator.create(buffer.Pool);
		errdefer allocator.destroy(buffer_pool);

		buffer_pool.* = try buffer.Pool.init(allocator, config.large_buffer_pool_count, config.large_buffer_size);
		errdefer buffer_pool.deinit();

		const buffer_provider = buffer.Provider.init(allocator, buffer_pool, config.large_buffer_size);

		const handshake_pool = try handshake.Pool.init(allocator, config.handshake_pool_count, config.handshake_max_size, config.max_headers);
		errdefer handshake_pool.deinit();

		return .{
			.config = config,
			.handshake_pool = handshake_pool,
			.buffer_provider = buffer_provider,
		};
	}

	pub fn deinit(self: *Server, allocator: Allocator) void {
		self.handshake_pool.deinit();
		self.buffer_provider.pool.deinit();
		allocator.destroy(self.buffer_provider.pool);
	}

	fn accept(self: *Server, comptime H: type, context: anytype, stream: net.Stream) void {
		pipe.maybeIgnoreSigpipe();
		errdefer stream.close();

		const Handshake = handshake.Handshake;
		var conn = self.newConn(stream);

		var handler: H = undefined;

		{
			// This block represents handshake_state's lifetime
			var handshake_state = self.handshake_pool.acquire() catch |err| {
				log.err("Failed to get a handshake state from the handshake pool, connection is being closed. The error was: {}", .{err});
				return;
			};
			defer self.handshake_pool.release(handshake_state);

			const request = readRequest(stream, handshake_state.buffer, self.config.handshake_timeout_ms) catch |err| {
				const s = switch (err) {
					error.Invalid => "HTTP/1.1 400 Invalid\r\nerror: invalid\r\ncontent-length: 0\r\n\r\n",
					error.TooLarge => "HTTP/1.1 400 Invalid\r\nerror: too large\r\ncontent-length: 0\r\n\r\n",
					error.Timeout, error.WouldBlock => "HTTP/1.1 400 Invalid\r\nerror: timeout\r\ncontent-length: 0\r\n\r\n",
					else => "HTTP/1.1 400 Invalid\r\nerror: unknown\r\ncontent-length: 0\r\n\r\n",
				};
				stream.writeAll(s) catch {};
				return;
			};

			const hshake = Handshake.parse(request, &handshake_state.headers) catch |err| {
				Handshake.close(stream, err) catch {};
				return;
			};

			handler = H.init(hshake, &conn, context) catch |err| {
				Handshake.close(stream, err) catch {};
				return;
			};

			// handshake_state (via `hshake` which references it), must be valid up until
			// this call to reply
			Handshake.reply(hshake.key, stream) catch {
				handler.close();
				return;
			};
		}
		self.handle(H, &handler, &conn);
	}

	pub fn newConn(self: *Server, stream: net.Stream) Conn {
		const config = &self.config;
		return .{
			.stream = stream,
			._bp = &self.buffer_provider,
			._handle_ping = config.handle_ping,
			._handle_pong = config.handle_pong,
			._handle_close = config.handle_close,
		};
	}

	pub fn handle(self: *Server, comptime H: type, handler: *H, conn: *Conn) void {
		defer handler.close();
		defer conn.stream.close();

		if (comptime std.meta.hasFn(H, "afterInit")) {
			handler.afterInit() catch return;
		}

		const config = &self.config;
		var reader = Reader.init(config.buffer_size, config.max_size, &self.buffer_provider) catch |err| {
			log.err("Failed to create a Reader, connection is being closed. The error was: {}", .{err});
			return;
		};
		defer reader.deinit();
		conn.readLoop(handler, &reader) catch {};
	}
};
>>>>>>> dabf2310

const EMPTY_PONG = ([2]u8{ @intFromEnum(OpCode.pong), 0 })[0..];
// CLOSE, 2 length, code
const CLOSE_NORMAL = ([_]u8{ @intFromEnum(OpCode.close), 2, 3, 232 })[0..]; // code: 1000
const CLOSE_PROTOCOL_ERROR = ([_]u8{ @intFromEnum(OpCode.close), 2, 3, 234 })[0..]; //code: 1002

pub const Conn = struct {
<<<<<<< HEAD
    stream: lib.Stream,
    closed: bool = false,
    _handle_pong: bool = false,
    _handle_ping: bool = false,
    _handle_close: bool = false,

    pub fn writeBin(self: Conn, data: []const u8) !void {
        return self.writeFrame(.binary, data);
    }

    pub fn writeText(self: Conn, data: []const u8) !void {
        return self.writeFrame(.text, data);
    }

    pub fn write(self: Conn, data: []const u8) !void {
        return self.writeFrame(.text, data);
    }

    pub fn writePing(self: *Conn, data: []u8) !void {
        return self.writeFrame(.ping, data);
    }

    pub fn writePong(self: *Conn, data: []u8) !void {
        return self.writeFrame(.pong, data);
    }

    pub fn writeClose(self: *Conn) !void {
        return self.stream.writeAll(CLOSE_NORMAL);
    }

    pub fn writeCloseWithCode(self: *Conn, code: u16) !void {
        var buf: [2]u8 = undefined;
        std.mem.writeInt(u16, &buf, code, .big);
        return self.writeFrame(.close, &buf);
    }

    pub fn writeFrame(self: Conn, op_code: OpCode, data: []const u8) !void {
        const stream = self.stream;
        const l = data.len;

        // maximum possible prefix length. op_code + length_type + 8byte length
        var buf: [10]u8 = undefined;
        buf[0] = @intFromEnum(op_code);

        if (l <= 125) {
            buf[1] = @intCast(l);
            try stream.writeAll(buf[0..2]);
        } else if (l < 65536) {
            buf[1] = 126;
            buf[2] = @intCast((l >> 8) & 0xFF);
            buf[3] = @intCast(l & 0xFF);
            try stream.writeAll(buf[0..4]);
        } else {
            buf[1] = 127;
            buf[2] = @intCast((l >> 56) & 0xFF);
            buf[3] = @intCast((l >> 48) & 0xFF);
            buf[4] = @intCast((l >> 40) & 0xFF);
            buf[5] = @intCast((l >> 32) & 0xFF);
            buf[6] = @intCast((l >> 24) & 0xFF);
            buf[7] = @intCast((l >> 16) & 0xFF);
            buf[8] = @intCast((l >> 8) & 0xFF);
            buf[9] = @intCast(l & 0xFF);
            try stream.writeAll(buf[0..]);
        }
        if (l > 0) {
            try stream.writeAll(data);
        }
    }

    pub fn writeAllFrame(self: Conn, op_code: OpCode, data: []const []const u8) !void {
        const stream = self.stream;
        var l: usize = 0;
        for (data) |d| {
            l += d.len;
        }

        // maximum possible prefix length. op_code + length_type + 8byte length
        var buf: [10]u8 = undefined;
        buf[0] = @intFromEnum(op_code);

        if (l <= 125) {
            buf[1] = @intCast(l);
            try stream.writeAll(buf[0..2]);
        } else if (l < 65536) {
            buf[1] = 126;
            buf[2] = @intCast((l >> 8) & 0xFF);
            buf[3] = @intCast(l & 0xFF);
            try stream.writeAll(buf[0..4]);
        } else {
            buf[1] = 127;
            buf[2] = @intCast((l >> 56) & 0xFF);
            buf[3] = @intCast((l >> 48) & 0xFF);
            buf[4] = @intCast((l >> 40) & 0xFF);
            buf[5] = @intCast((l >> 32) & 0xFF);
            buf[6] = @intCast((l >> 24) & 0xFF);
            buf[7] = @intCast((l >> 16) & 0xFF);
            buf[8] = @intCast((l >> 8) & 0xFF);
            buf[9] = @intCast(l & 0xFF);
            try stream.writeAll(buf[0..]);
        }
        if (l > 0) {
            for (data) |d| {
                try stream.writeAll(d);
            }
        }
    }

    pub fn writeFramed(self: *Conn, data: []const u8) !void {
        try self.stream.writeAll(data);
    }

    pub fn close(self: *Conn) void {
        self.closed = true;
    }

    fn readLoop(self: *Conn, comptime H: type, handler: H, reader: *Reader) !void {
        var h = handler;
        const stream = self.stream;
        const handle_ping = self._handle_ping;
        const handle_pong = self._handle_pong;
        const handle_close = self._handle_close;

        while (true) {
            const message = reader.readMessage(stream) catch |err| {
                switch (err) {
                    error.LargeControl => try stream.writeAll(CLOSE_PROTOCOL_ERROR),
                    error.ReservedFlags => try stream.writeAll(CLOSE_PROTOCOL_ERROR),
                    else => {},
                }
                return;
            };

            switch (message.type) {
                .text, .binary => {
                    try h.handle(message);
                    reader.handled();
                    if (self.closed) {
                        return;
                    }
                },
                .pong => {
                    if (handle_pong) {
                        try h.handle(message);
                    }
                },
                .ping => {
                    if (handle_ping) {
                        try h.handle(message);
                    } else {
                        const data = message.data;
                        if (data.len == 0) {
                            try stream.writeAll(EMPTY_PONG);
                        } else {
                            try self.writeFrame(.pong, data);
                        }
                    }
                },
                .close => {
                    if (handle_close) {
                        return h.handle(message);
                    }

                    const data = message.data;
                    const l = data.len;

                    if (l == 0) {
                        return self.writeClose();
                    }

                    if (l == 1) {
                        // close with a payload always has to have at least a 2-byte payload,
                        // since a 2-byte code is required
                        return stream.writeAll(CLOSE_PROTOCOL_ERROR);
                    }

                    const code = @as(u16, @intCast(data[1])) | (@as(u16, @intCast(data[0])) << 8);
                    if (code < 1000 or code == 1004 or code == 1005 or code == 1006 or (code > 1013 and code < 3000)) {
                        return stream.writeAll(CLOSE_PROTOCOL_ERROR);
                    }

                    if (l == 2) {
                        return try stream.writeAll(CLOSE_NORMAL);
                    }

                    const payload = data[2..];
                    if (!std.unicode.utf8ValidateSlice(payload)) {
                        // if we have a payload, it must be UTF8 (why?!)
                        return try stream.writeAll(CLOSE_PROTOCOL_ERROR);
                    }
                    return self.writeClose();
                },
            }
        }
    }
=======
	stream: net.Stream,
	closed: bool = false,
	_bp: *buffer.Provider,
	_handle_pong: bool = false,
	_handle_ping: bool = false,
	_handle_close: bool = false,

	pub fn writeBin(self: Conn, data: []const u8) !void {
		return self.writeFrame(.binary, data);
	}

	pub fn writeText(self: Conn, data: []const u8) !void {
		return self.writeFrame(.text, data);
	}

	pub fn write(self: Conn, data: []const u8) !void {
		return self.writeFrame(.text, data);
	}

	pub fn writePing(self: *Conn, data: []u8) !void {
		return self.writeFrame(.ping, data);
	}

	pub fn writePong(self: *Conn, data: []u8) !void {
		return self.writeFrame(.pong, data);
	}

	pub fn writeClose(self: *Conn) !void {
		return self.stream.writeAll(CLOSE_NORMAL);
	}

	pub fn writeCloseWithCode(self: *Conn, code: u16) !void {
		var buf: [2]u8 = undefined;
		std.mem.writeInt(u16, &buf, code, .Big);
		return self.writeFrame(.close, &buf);
	}

	pub fn writeFrame(self: Conn, op_code: OpCode, data: []const u8) !void {
		const stream = self.stream;
		const l = data.len;

		// maximum possible prefix length. op_code + length_type + 8byte length
		var buf: [10]u8 = undefined;
		buf[0] = @intFromEnum(op_code);

		if (l <= 125) {
			buf[1] = @intCast(l);
			try stream.writeAll(buf[0..2]);
		} else if (l < 65536) {
			buf[1] = 126;
			buf[2] = @intCast((l >> 8) & 0xFF);
			buf[3] = @intCast(l & 0xFF);
			try stream.writeAll(buf[0..4]);
		} else {
			buf[1] = 127;
			buf[2] = @intCast((l >> 56) & 0xFF);
			buf[3] = @intCast((l >> 48) & 0xFF);
			buf[4] = @intCast((l >> 40) & 0xFF);
			buf[5] = @intCast((l >> 32) & 0xFF);
			buf[6] = @intCast((l >> 24) & 0xFF);
			buf[7] = @intCast((l >> 16) & 0xFF);
			buf[8] = @intCast((l >> 8) & 0xFF);
			buf[9] = @intCast(l & 0xFF);
			try stream.writeAll(buf[0..]);
		}
		if (l > 0) {
			try stream.writeAll(data);
		}
	}

	pub fn writeFramed(self: Conn, data: []const u8) !void {
		try self.stream.writeAll(data);
	}

	pub fn writeBuffer(self: *Conn, op_code: OpCode) !Writer {
		return Writer.init(self, op_code);
	}

	pub fn close(self: *Conn) void {
		self.closed = true;
	}

	fn readLoop(self: *Conn, handler: anytype, reader: *Reader) !void {
		const stream = self.stream;
		const handle_ping = self._handle_ping;
		const handle_pong = self._handle_pong;
		const handle_close = self._handle_close;

		while (true) {
			const message = reader.readMessage(stream) catch |err| {
				switch (err) {
					error.LargeControl => try stream.writeAll(CLOSE_PROTOCOL_ERROR),
					error.ReservedFlags => try stream.writeAll(CLOSE_PROTOCOL_ERROR),
					else => {},
				}
				return;
			};

			switch (message.type) {
				.text, .binary => {
					try handler.handle(message);
					reader.handled();
					if (self.closed) {
						return;
					}
				},
				.pong => {
					if (handle_pong) {
						try handler.handle(message);
					}
				},
				.ping => {
					if (handle_ping) {
						try handler.handle(message);
					} else {
						const data = message.data;
						if (data.len == 0) {
							try stream.writeAll(EMPTY_PONG);
						} else {
							try self.writeFrame(.pong, data);
						}
					}
				},
				.close => {
					if (handle_close) {
						return handler.handle(message);
					}

					const data = message.data;
					const l = data.len;

					if (l == 0) {
						return self.writeClose();
					}

					if (l == 1) {
						// close with a payload always has to have at least a 2-byte payload,
						// since a 2-byte code is required
						return stream.writeAll(CLOSE_PROTOCOL_ERROR);
					}

					const code = @as(u16, @intCast(data[1])) | (@as(u16, @intCast(data[0])) << 8);
					if (code < 1000 or code == 1004 or code == 1005 or code == 1006 or (code > 1013 and code < 3000)) {
						return stream.writeAll(CLOSE_PROTOCOL_ERROR);
					}

					if (l == 2) {
						return try stream.writeAll(CLOSE_NORMAL);
					}

					const payload = data[2..];
					if (!std.unicode.utf8ValidateSlice(payload)) {
						// if we have a payload, it must be UTF8 (why?!)
						return try stream.writeAll(CLOSE_PROTOCOL_ERROR);
					}
					return self.writeClose();
				},
			}
		}
	}

	pub const Writer = struct {
		pos: usize,
		conn: *Conn,
		op_code: OpCode,
		bp: *buffer.Provider,
		buffer: buffer.Buffer,

		pub const Error = Allocator.Error;
		pub const IOWriter = std.io.Writer(*Writer, error{OutOfMemory}, Writer.write);

		fn init(conn: *Conn, op_code: OpCode) !Writer {
			return .{
				.pos = 0,
				.conn = conn,
				.bp = conn._bp,
				.op_code = op_code,
				.buffer = try conn._bp.allocPooledOr(512),
			};
		}

		pub fn deinit(self: *Writer) void {
			self.bp.free(self.buffer);
		}

		pub fn writer(self: *Writer) IOWriter {
			return .{.context = self};
		}

		pub fn write(self: *Writer, data: []const u8) Allocator.Error!usize {
			try self.ensureSpace(data.len);
			const pos = self.pos;
			const end_pos = pos + data.len;
			@memcpy(self.buffer.data[pos..end_pos], data);
			self.pos = end_pos;
			return data.len;
		}

		pub fn flush(self: *Writer) !void {
			try self.conn.writeFrame(self.op_code, self.buffer.data[0..self.pos]);
		}

		fn ensureSpace(self: *Writer, n: usize) !void {
			const pos = self.pos;
			const buf = self.buffer;
			const required_capacity = pos + n;

			if (buf.data.len >= required_capacity) {
				// we have enough space in our body as-is
				return;
			}

			// taken from std.ArrayList
			var new_capacity = buf.data.len;
			while (true) {
				new_capacity +|= new_capacity / 2 + 8;
				if (new_capacity >= required_capacity) break;
			}
			self.buffer = try self.bp.grow(&self.buffer, pos, new_capacity);
		}
	};
>>>>>>> dabf2310
};

const read_no_timeout = std.mem.toBytes(os.timeval{
    .tv_sec = 0,
    .tv_usec = 0,
});

// used in handshake tests
pub fn readRequest(stream: anytype, buf: []u8, timeout: ?u32) ![]u8 {
<<<<<<< HEAD
    var deadline: ?i64 = null;
    var read_timeout: ?[@sizeOf(os.timeval)]u8 = null;
    if (timeout) |ms| {
        // our timeout for each individual read
        read_timeout = std.mem.toBytes(os.timeval{
            .tv_sec = @intCast(@divTrunc(ms, 1000)),
            .tv_usec = @intCast(@mod(ms, 1000) * 1000),
        });
        // our absolute deadline for reading the header
        deadline = std.time.milliTimestamp() + ms;
    }

    var total: usize = 0;
    while (true) {
        if (total == buf.len) {
            return error.TooLarge;
        }

        if (read_timeout) |to| {
            try os.setsockopt(stream.handle, os.SOL.SOCKET, os.SO.RCVTIMEO, &to);
        }

        const n = try stream.read(buf[total..]);
        if (n == 0) {
            return error.Invalid;
        }
        total += n;
        const request = buf[0..total];
        if (std.mem.endsWith(u8, request, "\r\n\r\n")) {
            if (read_timeout != null) {
                try os.setsockopt(stream.handle, os.SOL.SOCKET, os.SO.RCVTIMEO, &read_no_timeout);
            }
            return request;
        }

        if (deadline) |dl| {
            if (std.time.milliTimestamp() > dl) {
                return error.Timeout;
            }
        }
    }
=======
	var deadline: ?i64 = null;
	var read_timeout: ?[@sizeOf(os.timeval)]u8 = null;
	if (timeout) |ms| {
		// our timeout for each individual read
		read_timeout = std.mem.toBytes(os.timeval{
			.tv_sec = @intCast(@divTrunc(ms, 1000)),
			.tv_usec = @intCast(@mod(ms, 1000) * 1000),
		});
		// our absolute deadline for reading the header
		deadline = std.time.milliTimestamp() + ms;
	}

	var total: usize = 0;
	while (true) {
		if (total == buf.len) {
			return error.TooLarge;
		}

		if (read_timeout) |to| {
			try os.setsockopt(stream.handle, os.SOL.SOCKET, os.SO.RCVTIMEO, &to);
		}

		const n = try stream.read(buf[total..]);
		if (n == 0) {
			return error.Invalid;
		}
		total += n;
		const request = buf[0..total];
		if (std.mem.endsWith(u8, request, "\r\n\r\n")) {
			if (read_timeout != null) {
				try os.setsockopt(stream.handle, os.SOL.SOCKET, os.SO.RCVTIMEO, &read_no_timeout);
			}
			return request;
		}

		if (deadline) |dl| {
			if (std.time.milliTimestamp() > dl) {
				return error.Timeout;
			}
		}
	}
>>>>>>> dabf2310
}

const t = lib.testing;
test "Server: accept" {
	// we don't currently use this
	const context = TestContext{};
	const config = Config{
		.handshake_timeout_ms = null,
	};

	var server = try Server.init(t.allocator, config);
	defer server.deinit(t.allocator);

	var pair = t.SocketPair.init();
	defer pair.deinit();

	pair.handshakeRequest();
	const thrd = try std.Thread.spawn(.{}, Server.accept, .{&server, TestHandler, context, pair.server});
	try pair.handshakeReply();
	pair.textFrame(true, &.{0});
	pair.textFrame(true, &.{0});
	pair.binaryFrame(true, &.{255,255}); // special close frame
	pair.sendBuf();
	thrd.join();


	const r = pair.asReceived();
	defer r.deinit();
	try t.expectSlice(u8, &.{2, 0, 0, 0}, r.messages[0].data);
	try t.expectSlice(u8, &.{3, 0, 0, 0}, r.messages[1].data);
}

test "read messages" {
<<<<<<< HEAD
    {
        // simple small message
        var expected = [_]Expect{Expect.text("over 9000!")};
        var stream = t.Stream.handshake();
        try testReadFrames(stream.textFrame(true, "over 9000!"), expected[0..]);
    }

    {
        // single message exactly TEST_BUFFER_SIZE
        // header will be 8 bytes, so we make the messae TEST_BUFFER_SIZE - 8 bytes
        const msg = [_]u8{'a'} ** (TEST_BUFFER_SIZE - 8);
        var expected = [_]Expect{Expect.text(msg[0..])};
        var stream = t.Stream.handshake();
        try testReadFrames(stream.textFrame(true, msg[0..]), expected[0..]);
    }

    {
        // single message that is bigger than TEST_BUFFER_SIZE
        // header is 8 bytes, so if we make our message TEST_BUFFER_SIZE - 7, we'll
        // end up with a message which is exactly 1 byte larger than TEST_BUFFER_SIZE
        const msg = [_]u8{'a'} ** (TEST_BUFFER_SIZE - 7);
        var expected = [_]Expect{Expect.text(msg[0..])};
        var stream = t.Stream.handshake();
        try testReadFrames(stream.textFrame(true, msg[0..]), expected[0..]);
    }

    {
        // single message that is much bigger than TEST_BUFFER_SIZE
        const msg = [_]u8{'a'} ** (TEST_BUFFER_SIZE * 2);
        var expected = [1]Expect{Expect.text(msg[0..])};
        var stream = t.Stream.handshake();
        try testReadFrames(stream.textFrame(true, msg[0..]), expected[0..]);
    }

    {
        // multiple small messages
        var expected = [_]Expect{ Expect.text("over"), Expect.text(" "), Expect.pong(""), Expect.text("9000"), Expect.text("!") };
        var stream = t.Stream.handshake();
        try testReadFrames(stream
            .textFrame(true, "over")
            .textFrame(true, " ")
            .ping()
            .textFrame(true, "9000")
            .textFrame(true, "!"), expected[0..]);
    }

    {
        // two messages, individually smaller than TEST_BUFFER_SIZE, but
        // their total length is greater than TEST_BUFFER_SIZE (this is an important
        // test as it requires special handling since the two messages are valid
        // but don't fit in a single buffer)
        const msg1 = [_]u8{'a'} ** (TEST_BUFFER_SIZE - 100);
        const msg2 = [_]u8{'b'} ** 200;
        var expected = [_]Expect{ Expect.text(msg1[0..]), Expect.text(msg2[0..]) };
        var stream = t.Stream.handshake();
        try testReadFrames(stream
            .textFrame(true, msg1[0..])
            .textFrame(true, msg2[0..]), expected[0..]);
    }

    {
        // two messages, the first bigger than TEST_BUFFER_SIZE, the second smaller
        const msg1 = [_]u8{'a'} ** (TEST_BUFFER_SIZE + 100);
        const msg2 = [_]u8{'b'} ** 200;
        var expected = [_]Expect{ Expect.text(msg1[0..]), Expect.text(msg2[0..]) };
        var stream = t.Stream.handshake();
        try testReadFrames(stream
            .textFrame(true, msg1[0..])
            .textFrame(true, msg2[0..]), expected[0..]);
    }

    {
        // Simple fragmented (websocket fragmentation)
        var expected = [_]Expect{Expect.text("over 9000!")};
        var stream = t.Stream.handshake();
        try testReadFrames(stream
            .textFrame(false, "over")
            .cont(true, " 9000!"), expected[0..]);
    }

    {
        // large fragmented (websocket fragmentation)
        const msg = [_]u8{'a'} ** (TEST_BUFFER_SIZE * 2 + 600);
        var expected = [_]Expect{Expect.text(msg[0..])};
        var stream = t.Stream.handshake();
        try testReadFrames(stream
            .textFrame(false, msg[0 .. TEST_BUFFER_SIZE + 100])
            .cont(true, msg[TEST_BUFFER_SIZE + 100 ..]), expected[0..]);
    }

    {
        // Fragmented with control in between
        var expected = [_]Expect{ Expect.pong(""), Expect.pong(""), Expect.text("over 9000!") };
        var stream = t.Stream.handshake();
        try testReadFrames(stream
            .textFrame(false, "over")
            .ping()
            .cont(false, " ")
            .ping()
            .cont(true, "9000!"), expected[0..]);
    }

    {
        // Large Fragmented with control in between
        const msg = [_]u8{'b'} ** (TEST_BUFFER_SIZE * 2 + 600);
        var expected = [_]Expect{ Expect.pong(""), Expect.pong(""), Expect.text(msg[0..]) };
        var stream = t.Stream.handshake();
        try testReadFrames(stream
            .textFrame(false, msg[0 .. TEST_BUFFER_SIZE + 100])
            .ping()
            .cont(false, msg[TEST_BUFFER_SIZE + 100 .. TEST_BUFFER_SIZE + 110])
            .ping()
            .cont(true, msg[TEST_BUFFER_SIZE + 110 ..]), expected[0..]);
    }

    {
        // Empty fragmented messages
        var expected = [_]Expect{Expect.text("")};
        var stream = t.Stream.handshake();
        try testReadFrames(stream
            .textFrame(false, "")
            .cont(false, "")
            .cont(true, ""), expected[0..]);
    }

    {
        // max-size control
        const msg = [_]u8{'z'} ** 125;
        var expected = [_]Expect{Expect.pong(msg[0..])};
        var stream = t.Stream.handshake();
        try testReadFrames(stream.pingPayload(msg[0..]), expected[0..]);
    }
}

test "readFrame errors" {
    {
        // Nested non-control fragmented (websocket fragmentation)
        var expected = [_]Expect{};
        var s = t.Stream.handshake();
        try testReadFrames(s
            .textFrame(false, "over")
            .textFrame(false, " 9000!"), expected[0..]);
    }

    {
        // Nested non-control fragmented FIN (websocket fragmentation)
        var expected = [_]Expect{};
        var s = t.Stream.handshake();
        try testReadFrames(s
            .textFrame(false, "over")
            .textFrame(true, " 9000!"), expected[0..]);
    }

    {
        // control too big
        const msg = [_]u8{'z'} ** 126;
        var expected = [_]Expect{Expect.close(&.{ 3, 234 })};
        var s = t.Stream.handshake();
        try testReadFrames(s.pingPayload(msg[0..]), expected[0..]);
    }

    {
        // reserved bit1
        var expected = [_]Expect{Expect.close(&.{ 3, 234 })};
        var s = t.Stream.handshake();
        _ = s.textFrameReserved(true, "over9000", 64);
        try testReadFrames(&s, expected[0..]);
    }

    {
        // reserved bit2
        var expected = [_]Expect{Expect.close(&.{ 3, 234 })};
        var s = t.Stream.handshake();
        _ = s.textFrameReserved(true, "over9000", 32);
        try testReadFrames(&s, expected[0..]);
    }

    {
        // reserved bit3
        var expected = [_]Expect{Expect.close(&.{ 3, 234 })};
        var s = t.Stream.handshake();
        _ = s.textFrameReserved(true, "over9000", 16);
        try testReadFrames(&s, expected[0..]);
    }
}

fn testReadFrames(s: *t.Stream, expected: []Expect) !void {
    defer s.deinit();

    // we don't currently use this
    const context = TestContext{};

    // test with various random  TCP fragmentations
    // our t.Stream automatically fragments the frames on the first
    // call to read. Note this is TCP fragmentation, not websocket fragmentation
    const config = Config{
        .buffer_size = TEST_BUFFER_SIZE,
        .max_size = TEST_BUFFER_SIZE * 10,
        .handshake_timeout_ms = null,
    };

    var hp = try HandshakePool.init(t.allocator, 10, 512, 10);
    defer hp.deinit();

    var bp = buffer.Provider.initNoPool(t.allocator);

    for (0..100) |_| {
        var stream = s.clone();
        clientLoop(TestHandler, context, NetConn{ .stream = &stream }, &config, &hp, &bp);
        try t.expectEqual(stream.closed, true);

        const r = stream.asReceived(true);
        const messages = r.messages;
        errdefer r.deinit();
        errdefer stream.deinit();

        try t.expectEqual(expected.len, messages.len);
        var i: usize = 0;
        while (i < expected.len) : (i += 1) {
            const e = expected[i];
            const actual = messages[i];
            try t.expectEqual(e.type, actual.type);
            try t.expectString(e.data, actual.data);
        }
        r.deinit();
        stream.deinit();
    }
=======
	{
		// simple small message
		var pair = t.SocketPair.init();
		pair.textFrame(true, "over 9000!");
		try testReadFrames(&pair, &.{Expect.text("over 9000!")});
	}

	{
		// single message exactly TEST_BUFFER_SIZE
		// header will be 8 bytes, so we make the message TEST_BUFFER_SIZE - 8 bytes
		const msg = [_]u8{'a'} ** (TEST_BUFFER_SIZE - 8);
		var pair = t.SocketPair.init();
		pair.textFrame(true, msg[0..]);
		try testReadFrames(&pair, &.{Expect.text(msg[0..])});
	}

	{
		// single message that is bigger than TEST_BUFFER_SIZE
		// header is 8 bytes, so if we make our message TEST_BUFFER_SIZE - 7, we'll
		// end up with a message which is exactly 1 byte larger than TEST_BUFFER_SIZE
		const msg = [_]u8{'a'} ** (TEST_BUFFER_SIZE - 7);
		var pair = t.SocketPair.init();
		pair.textFrame(true, msg[0..]);
		try testReadFrames(&pair, &.{Expect.text(msg[0..])});
	}

	{
		// single message that is much bigger than TEST_BUFFER_SIZE
		const msg = [_]u8{'a'} ** (TEST_BUFFER_SIZE * 2);
		var pair = t.SocketPair.init();
		pair.textFrame(true, msg[0..]);
		try testReadFrames(&pair, &.{Expect.text(msg[0..])});
	}

	{
		// multiple small messages
		var pair = t.SocketPair.init();
		pair.textFrame(true, "over");
		pair.textFrame(true, " ");
		pair.ping();
		pair.textFrame(true, "9000");
		pair.textFrame(true, "!");

		try testReadFrames(&pair, &.{
			Expect.text("over"),
			Expect.text(" "),
			Expect.pong(""),
			Expect.text("9000"),
			Expect.text("!")
		});
	}

	{
		// two messages, individually smaller than TEST_BUFFER_SIZE, but
		// their total length is greater than TEST_BUFFER_SIZE (this is an important
		// test as it requires special handling since the two messages are valid
		// but don't fit in a single buffer)
		const msg1 = [_]u8{'a'} ** (TEST_BUFFER_SIZE - 100);
		const msg2 = [_]u8{'b'} ** 200;
		var pair = t.SocketPair.init();
		pair.textFrame(true, msg1[0..]);
		pair.textFrame(true, msg2[0..]);

		try testReadFrames(&pair, &.{
			Expect.text(msg1[0..]),
			Expect.text(msg2[0..])
		});
	}

	{
		// two messages, the first bigger than TEST_BUFFER_SIZE, the second smaller
		const msg1 = [_]u8{'a'} ** (TEST_BUFFER_SIZE + 100);
		const msg2 = [_]u8{'b'} ** 200;
		var pair = t.SocketPair.init();
		pair.textFrame(true, msg1[0..]);
		pair.textFrame(true, msg2[0..]);

		try testReadFrames(&pair, &.{
			Expect.text(msg1[0..]),
			Expect.text(msg2[0..])
		});
	}

	{
		// Simple fragmented (websocket fragmentation)
		var pair = t.SocketPair.init();
		pair.textFrame(false, "over");
		pair.cont(true, " 9000!");
		try testReadFrames(&pair, &.{Expect.text("over 9000!")});
	}

	{
		// large fragmented (websocket fragmentation)
		const msg = [_]u8{'a'} ** (TEST_BUFFER_SIZE * 2 + 600);
		var pair = t.SocketPair.init();
		pair.textFrame(false, msg[0 .. TEST_BUFFER_SIZE + 100]);
		pair.cont(true, msg[TEST_BUFFER_SIZE + 100 ..]);
		try testReadFrames(&pair, &.{Expect.text(msg[0..])});
	}

	{
		// Fragmented with control in between
		var pair = t.SocketPair.init();
		pair.textFrame(false, "over");
		pair.ping();
		pair.cont(false, " ");
		pair.ping();
		pair.cont(true, "9000!");
		try testReadFrames(&pair, &.{
			Expect.pong(""),
			Expect.pong(""),
			Expect.text("over 9000!")
		});
	}

	{
		// Large Fragmented with control in between
		const msg = [_]u8{'b'} ** (TEST_BUFFER_SIZE * 2 + 600);
		var pair = t.SocketPair.init();
		pair.textFrame(false, msg[0 .. TEST_BUFFER_SIZE + 100]);
		pair.ping();
		pair.cont(false, msg[TEST_BUFFER_SIZE + 100 .. TEST_BUFFER_SIZE + 110]);
		pair.ping();
		pair.cont(true, msg[TEST_BUFFER_SIZE + 110 ..]);
		try testReadFrames(&pair, &.{
			Expect.pong(""),
			Expect.pong(""),
			Expect.text(msg[0..])
		});
	}

	{
		// Empty fragmented messages
		var pair = t.SocketPair.init();
		pair.textFrame(false, "");
		pair.cont(false, "");
		pair.cont(true, "");
		try testReadFrames(&pair, &.{Expect.text("")});
	}

	{
		// max-size control
		const msg = [_]u8{'z'} ** 125;
		var pair = t.SocketPair.init();
		pair.pingPayload(msg[0..]);
		try testReadFrames(&pair, &.{Expect.pong(msg[0..])});
	}
}

test "readFrame errors" {
	{
		// Nested non-control fragmented (websocket fragmentation)
		var pair = t.SocketPair.init();
		pair.textFrame(false, "over");
		pair.textFrame(false, " 9000!");
		try testReadFrames(&pair, &.{});
	}

	{
		// Nested non-control fragmented FIN (websocket fragmentation)
		var pair = t.SocketPair.init();
		pair.textFrame(false, "over");
		pair.textFrame(true, " 9000!");
		try testReadFrames(&pair, &.{});
	}

	{
		// control too big
		const msg = [_]u8{'z'} ** 126;
		var pair = t.SocketPair.init();
		pair.pingPayload(msg[0..]);
		try testReadFrames(&pair, &.{Expect.close(&.{3, 234})});
	}

	{
		// reserved bit1
		var pair = t.SocketPair.init();
		pair.textFrameReserved(true, "over9000", 64);
		try testReadFrames(&pair, &.{Expect.close(&.{3, 234})});

	}

	{
		// reserved bit2
		var pair = t.SocketPair.init();
		pair.textFrameReserved(true, "over9000", 32);
		try testReadFrames(&pair, &.{Expect.close(&.{3, 234})});
	}

	{
		// reserved bit3
		var pair = t.SocketPair.init();
		pair.textFrameReserved(true, "over9000", 16);
		try testReadFrames(&pair, &.{Expect.close(&.{3, 234})});
	}
}

test "conn: writer" {
	{
		var pair = t.SocketPair.init();
		defer pair.deinit();

		var tf = TestConnFactory.init(pair.server);
		defer tf.deinit();

		// short message (no growth)
		var conn = tf.conn();
		var wb = try conn.writeBuffer(.text);
		defer wb.deinit();

		try std.fmt.format(wb.writer(), "it's over {d}!!!", .{9000});
		try wb.flush();
		pair.server.close();
		try expectFrames(&.{Expect.text("it's over 9000!!!")}, &pair);
	}

	{
		var pair = t.SocketPair.init();
		defer pair.deinit();

		var tf = TestConnFactory.init(pair.server);
		defer tf.deinit();

		// message requiring growth
		var conn = tf.conn();
		var wb = try conn.writeBuffer(.binary);
		defer wb.deinit();

		var writer = wb.writer();
		for (0..1000) |_| {
			try writer.writeAll(".");
		}
		try wb.flush();
		pair.server.close();
		try expectFrames(&.{Expect.binary("." ** 1000)}, &pair);
	}
}

test "conn: writeFramed" {
	var pair = t.SocketPair.init();
	defer pair.deinit();

	var tf = TestConnFactory.init(pair.server);
	defer tf.deinit();

	var conn = tf.conn();
	try conn.writeFramed(&lib.framing.frame(.text, "must flow"));
	pair.server.close();
	try expectFrames(&.{Expect.text("must flow")}, &pair);
}

fn testReadFrames(pair: *t.SocketPair, expected: []const Expect) !void {
	defer pair.deinit();

	// we don't currently use this
	const context = TestContext{};

	// test with various random  TCP fragmentations
	// our t.Stream automatically fragments the frames on the first
	// call to read. Note this is TCP fragmentation, not websocket fragmentation
	const config = Config{
		.buffer_size = TEST_BUFFER_SIZE,
		.max_size = TEST_BUFFER_SIZE * 10,
		.handshake_timeout_ms = null,
	};

	var server = try Server.init(t.allocator, config);
	defer server.deinit(t.allocator);

	pair.handshakeRequest();
	const thrd = try std.Thread.spawn(.{}, Server.accept, .{&server, TestHandler, context, pair.server});
	try pair.handshakeReply();
	pair.binaryFrame(true, &.{255,255}); // special close frame
	pair.sendBuf();
	thrd.join();
	try expectFrames(expected, pair);
}

fn expectFrames(expected: []const Expect, pair: *t.SocketPair) !void {
	const r = pair.asReceived();
	defer r.deinit();
	const messages = r.messages;

	try t.expectEqual(expected.len, messages.len);
	var i: usize = 0;
	while (i < expected.len) : (i += 1) {
		const e = expected[i];
		const actual = messages[i];
		try t.expectEqual(e.type, actual.type);
		try t.expectString(e.data, actual.data);
	}
>>>>>>> dabf2310
}

const TEST_BUFFER_SIZE = 512;
const TestContext = struct {};
const TestHandler = struct {
<<<<<<< HEAD
    conn: *Conn,

    pub fn init(_: anytype, conn: *Conn, _: TestContext) !TestHandler {
        return TestHandler{
            .conn = conn,
        };
    }

    // echo it back, so that it gets written back into our t.Stream
    pub fn handle(self: TestHandler, message: lib.Message) !void {
        const data = message.data;
        switch (message.type) {
            .binary => try self.conn.writeBin(data),
            .text => try self.conn.write(data),
            else => unreachable,
        }
    }

    pub fn close(_: TestHandler) void {}
};

const Expect = struct {
    data: []const u8,
    type: lib.MessageType,

    fn text(data: []const u8) Expect {
        return .{
            .data = data,
            .type = .text,
        };
    }

    fn pong(data: []const u8) Expect {
        return .{
            .data = data,
            .type = .pong,
        };
    }

    fn close(data: []const u8) Expect {
        return .{
            .data = data,
            .type = .close,
        };
    }
=======
	conn: *Conn,
	counter: i32,
	init_ptr: usize,

	pub fn init(_: anytype, conn: *Conn, _: TestContext) !TestHandler {
		return .{
			.conn = conn,
			.counter = 0,
			.init_ptr = 0,
		};
	}

	pub fn afterInit(self: *TestHandler) !void {
		self.counter = 1;
		self.init_ptr = @intFromPtr(self);
	}

	// echo it back, so that it gets written back into our t.Stream
	pub fn handle(self: *TestHandler, message: lib.Message) !void {
		self.counter += 1;
		const data = message.data;
		switch (message.type) {
			.binary => {
				if (data.len == 2 and data[0] == 255 and data[1] == 255) {
					self.conn.close();
				} else {
					try self.conn.writeBin(data);
				}
			},
			.text => {
				if (data.len == 1 and data[0] == 0) {
					std.debug.assert(self.init_ptr == @intFromPtr(self));
					var buf: [4]u8 = undefined;
					std.mem.writeInt(i32, &buf, self.counter, .little);
					try self.conn.write(&buf);
				} else {
					try self.conn.write(data);
				}
			},
			else => unreachable,
		}
	}

	pub fn close(_: TestHandler) void {}
};

const Expect = struct {
	data: []const u8,
	type: lib.MessageType,

	fn text(data: []const u8) Expect {
		return .{
			.data = data,
			.type = .text,
		};
	}

	fn binary(data: []const u8) Expect {
		return .{
			.data = data,
			.type = .binary,
		};
	}

	fn pong(data: []const u8) Expect {
		return .{
			.data = data,
			.type = .pong,
		};
	}

	fn close(data: []const u8) Expect {
		return .{
			.data = data,
			.type = .close,
		};
	}
};

const TestConnFactory = struct {
	stream: net.Stream,
	bp: buffer.Provider,

	fn init(stream: net.Stream) TestConnFactory {
		const pool = t.allocator.create(buffer.Pool) catch unreachable;
		pool.* = buffer.Pool.init(t.allocator, 2, 100) catch unreachable;

		return .{
			.stream = stream,
			.bp = buffer.Provider.init(t.allocator, pool, 10),
		};
	}

	fn deinit(self: *TestConnFactory) void {
		self.bp.pool.deinit();
		t.allocator.destroy(self.bp.pool);
	}

	fn conn(self: *TestConnFactory) Conn {
		return .{
			._bp = &self.bp,
			.stream = self.stream,
		};
	}
>>>>>>> dabf2310
};<|MERGE_RESOLUTION|>--- conflicted
+++ resolved
@@ -1,13 +1,7 @@
 const std = @import("std");
 const lib = @import("lib.zig");
-<<<<<<< HEAD
-const trait = @import("zigtrait");
-
-const HandshakePool = @import("handshake.zig").Pool;
-=======
 const builtin = @import("builtin");
 const pipe = @import("pipe.zig");
->>>>>>> dabf2310
 
 const buffer = lib.buffer;
 const framing = lib.framing;
@@ -16,7 +10,7 @@
 const Reader = lib.Reader;
 const OpCode = framing.OpCode;
 
-const os = std.posix;
+const os = std.os;
 const net = std.net;
 const Loop = std.event.Loop;
 const log = std.log.scoped(.websocket);
@@ -24,11 +18,11 @@
 const Allocator = std.mem.Allocator;
 
 pub const Config = struct {
-<<<<<<< HEAD
     port: u16 = 9223,
     max_size: usize = 65536,
     max_headers: usize = 0,
     buffer_size: usize = 4096,
+    unix_path: ?[]const u8 = null,
     address: []const u8 = "127.0.0.1",
     handshake_max_size: usize = 1024,
     handshake_pool_count: usize = 50,
@@ -40,273 +34,154 @@
     large_buffer_size: usize = 32768,
 };
 
-pub fn listen(comptime H: type, allocator: Allocator, context: anytype, config: Config) !void {
-    var server = net.StreamServer.init(.{ .reuse_address = true });
-    defer server.deinit();
-
-    var buffer_pool = try buffer.Pool.init(allocator, config.large_buffer_pool_count, config.large_buffer_size);
-    defer buffer_pool.deinit();
-
-    var bp = buffer.Provider.init(allocator, &buffer_pool, config.large_buffer_size);
-
-    var hp = try HandshakePool.init(allocator, config.handshake_pool_count, config.handshake_max_size, config.max_headers);
-    defer hp.deinit();
-
-    try server.listen(net.Address.parseIp(config.address, config.port) catch unreachable);
-
-    // TODO: Broken on darwin:
-    // https://github.com/ziglang/zig/issues/17260
-    // if (@hasDecl(os.TCP, "NODELAY")) {
-    // 	try os.setsockopt(socket.sockfd.?, os.IPPROTO.TCP, os.TCP.NODELAY, &std.mem.toBytes(@as(c_int, 1)));
-    // }
-    try os.setsockopt(server.sockfd.?, os.IPPROTO.TCP, 1, &std.mem.toBytes(@as(c_int, 1)));
+pub fn listen(comptime H: type, allocator: Allocator, context: anytype, config: Config, out_listener: *net.StreamServer) !void {
+    var server = try Server.init(allocator, config);
+    defer server.deinit(allocator);
+
+    var no_delay = true;
+    const address = blk: {
+        if (comptime builtin.os.tag != .windows) {
+            if (config.unix_path) |unix_path| {
+                no_delay = false;
+                std.fs.deleteFileAbsolute(unix_path) catch {};
+                break :blk try net.Address.initUnix(unix_path);
+            }
+        }
+        break :blk try net.Address.parseIp(config.address, config.port);
+    };
+    out_listener.* = net.StreamServer.init(.{
+        .reuse_address = true,
+        .kernel_backlog = 1024,
+    });
+    defer out_listener.deinit();
+    try out_listener.listen(address);
+
+    if (no_delay) {
+        // TODO: Broken on darwin:
+        // https://github.com/ziglang/zig/issues/17260
+        // if (@hasDecl(os.TCP, "NODELAY")) {
+        //  try os.setsockopt(socket.sockfd.?, os.IPPROTO.TCP, os.TCP.NODELAY, &std.mem.toBytes(@as(c_int, 1)));
+        // }
+        try os.setsockopt(out_listener.sockfd.?, os.IPPROTO.TCP, os.TCP.NODELAY, &std.mem.toBytes(@as(c_int, 1)));
+    }
 
     while (true) {
-        if (server.accept()) |conn| {
-            const args = .{ H, context, conn, &config, &hp, &bp };
-            if (comptime std.io.is_async) {
-                try Loop.instance.?.runDetached(allocator, clientLoop, args);
-            } else {
-                const thread = try std.Thread.spawn(.{}, clientLoop, args);
-                thread.detach();
-            }
+        if (out_listener.accept()) |conn| {
+            const args = .{ &server, H, context, conn.stream };
+            const thread = try std.Thread.spawn(.{}, Server.accept, args);
+            thread.detach();
         } else |err| {
             log.err("failed to accept connection {}", .{err});
         }
     }
 }
 
-fn clientLoop(comptime H: type, context: anytype, net_conn: NetConn, config: *const Config, hp: *HandshakePool, bp: *buffer.Provider) void {
-    std.os.maybeIgnoreSigpipe();
-
-    const Handshake = lib.Handshake;
-    const stream = net_conn.stream;
-    defer stream.close();
-
-    var handler: H = undefined;
-    var conn = Conn{
-        .stream = stream,
-        ._handle_ping = config.handle_ping,
-        ._handle_pong = config.handle_pong,
-        ._handle_close = config.handle_close,
-    };
-
-    {
-        // This block represents handshake_state's lifetime
-        var handshake_state = hp.acquire() catch |err| {
-            log.err("Failed to get a handshake state from the handshake pool, connection is being closed. The error was: {}", .{err});
+pub const Server = struct {
+    config: Config,
+    handshake_pool: handshake.Pool,
+    buffer_provider: buffer.Provider,
+
+    pub fn init(allocator: Allocator, config: Config) !Server {
+        const buffer_pool = try allocator.create(buffer.Pool);
+        errdefer allocator.destroy(buffer_pool);
+
+        buffer_pool.* = try buffer.Pool.init(allocator, config.large_buffer_pool_count, config.large_buffer_size);
+        errdefer buffer_pool.deinit();
+
+        const buffer_provider = buffer.Provider.init(allocator, buffer_pool, config.large_buffer_size);
+
+        const handshake_pool = try handshake.Pool.init(allocator, config.handshake_pool_count, config.handshake_max_size, config.max_headers);
+        errdefer handshake_pool.deinit();
+
+        return .{
+            .config = config,
+            .handshake_pool = handshake_pool,
+            .buffer_provider = buffer_provider,
+        };
+    }
+
+    pub fn deinit(self: *Server, allocator: Allocator) void {
+        self.handshake_pool.deinit();
+        self.buffer_provider.pool.deinit();
+        allocator.destroy(self.buffer_provider.pool);
+    }
+
+    fn accept(self: *Server, comptime H: type, context: anytype, stream: net.Stream) void {
+        pipe.maybeIgnoreSigpipe();
+        errdefer stream.close();
+
+        const Handshake = handshake.Handshake;
+        var conn = self.newConn(stream);
+
+        var handler: H = undefined;
+
+        {
+            // This block represents handshake_state's lifetime
+            var handshake_state = self.handshake_pool.acquire() catch |err| {
+                log.err("Failed to get a handshake state from the handshake pool, connection is being closed. The error was: {}", .{err});
+                return;
+            };
+            defer self.handshake_pool.release(handshake_state);
+
+            const request = readRequest(stream, handshake_state.buffer, self.config.handshake_timeout_ms) catch |err| {
+                const s = switch (err) {
+                    error.Invalid => "HTTP/1.1 400 Invalid\r\nerror: invalid\r\ncontent-length: 0\r\n\r\n",
+                    error.TooLarge => "HTTP/1.1 400 Invalid\r\nerror: too large\r\ncontent-length: 0\r\n\r\n",
+                    error.Timeout, error.WouldBlock => "HTTP/1.1 400 Invalid\r\nerror: timeout\r\ncontent-length: 0\r\n\r\n",
+                    else => "HTTP/1.1 400 Invalid\r\nerror: unknown\r\ncontent-length: 0\r\n\r\n",
+                };
+                stream.writeAll(s) catch {};
+                return;
+            };
+
+            const hshake = Handshake.parse(request, &handshake_state.headers) catch |err| {
+                Handshake.close(stream, err) catch {};
+                return;
+            };
+
+            handler = H.init(hshake, &conn, context) catch |err| {
+                Handshake.close(stream, err) catch {};
+                return;
+            };
+
+            // handshake_state (via `hshake` which references it), must be valid up until
+            // this call to reply
+            Handshake.reply(hshake.key, stream) catch {
+                handler.close();
+                return;
+            };
+        }
+        self.handle(H, &handler, &conn);
+    }
+
+    pub fn newConn(self: *Server, stream: net.Stream) Conn {
+        const config = &self.config;
+        return .{
+            .stream = stream,
+            ._bp = &self.buffer_provider,
+            ._handle_ping = config.handle_ping,
+            ._handle_pong = config.handle_pong,
+            ._handle_close = config.handle_close,
+        };
+    }
+
+    pub fn handle(self: *Server, comptime H: type, handler: *H, conn: *Conn) void {
+        defer handler.close();
+        defer conn.stream.close();
+
+        if (comptime std.meta.hasFn(H, "afterInit")) {
+            handler.afterInit() catch return;
+        }
+
+        const config = &self.config;
+        var reader = Reader.init(config.buffer_size, config.max_size, &self.buffer_provider) catch |err| {
+            log.err("Failed to create a Reader, connection is being closed. The error was: {}", .{err});
             return;
         };
-        defer hp.release(handshake_state);
-
-        const request = readRequest(stream, handshake_state.buffer, config.handshake_timeout_ms) catch |err| {
-            const s = switch (err) {
-                error.Invalid => "HTTP/1.1 400 Invalid\r\nerror: invalid\r\ncontent-length: 0\r\n\r\n",
-                error.TooLarge => "HTTP/1.1 400 Invalid\r\nerror: too large\r\ncontent-length: 0\r\n\r\n",
-                error.Timeout, error.WouldBlock => "HTTP/1.1 400 Invalid\r\nerror: timeout\r\ncontent-length: 0\r\n\r\n",
-                else => "HTTP/1.1 400 Invalid\r\nerror: unknown\r\ncontent-length: 0\r\n\r\n",
-            };
-            stream.writeAll(s) catch {};
-            return;
-        };
-
-        const h = Handshake.parse(request, &handshake_state.headers) catch |err| {
-            Handshake.close(stream, err) catch {};
-            return;
-        };
-
-        handler = H.init(h, &conn, context) catch |err| {
-            Handshake.close(stream, err) catch {};
-            return;
-        };
-
-        // handshake_buffer (via `h` which references it), must be valid up until
-        // this call to reply
-        h.reply(stream) catch {
-            handler.close();
-            return;
-        };
-    }
-
-    defer handler.close();
-    if (comptime trait.hasFn("afterInit")(H)) {
-        handler.afterInit() catch return;
-    }
-
-    var reader = Reader.init(config.buffer_size, config.max_size, bp) catch |err| {
-        log.err("Failed to create a Reader, connection is being closed. The error was: {}", .{err});
-        return;
-    };
-    defer reader.deinit();
-    conn.readLoop(H, handler, &reader) catch {};
-}
-=======
-	port: u16 = 9223,
-	max_size: usize = 65536,
-	max_headers: usize = 0,
-	buffer_size: usize = 4096,
-	unix_path: ?[]const u8 = null,
-	address: []const u8 = "127.0.0.1",
-	handshake_max_size: usize = 1024,
-	handshake_pool_count: usize = 50,
-	handshake_timeout_ms: ?u32 = 10_000,
-	handle_ping: bool = false,
-	handle_pong: bool = false,
-	handle_close: bool = false,
-	large_buffer_pool_count: u16 = 32,
-	large_buffer_size: usize = 32768,
+        defer reader.deinit();
+        conn.readLoop(handler, &reader) catch {};
+    }
 };
-
-pub fn listen(comptime H: type, allocator: Allocator, context: anytype, config: Config) !void {
-	var server = try Server.init(allocator, config);
-	defer server.deinit(allocator);
-
-
-	var no_delay = true;
-	const address = blk: {
-		if (comptime builtin.os.tag != .windows) {
-			if (config.unix_path) |unix_path| {
-				no_delay = false;
-				std.fs.deleteFileAbsolute(unix_path) catch {};
-				break :blk try net.Address.initUnix(unix_path);
-			}
-		}
-		break :blk try net.Address.parseIp(config.address, config.port);
-	};
-	var listener = try address.listen(.{
-		.reuse_address = true,
-		.kernel_backlog = 1024,
-	});
-	defer listener.deinit();
-
-	if (no_delay) {
-		// TODO: Broken on darwin:
-		// https://github.com/ziglang/zig/issues/17260
-		// if (@hasDecl(os.TCP, "NODELAY")) {
-		//  try os.setsockopt(socket.sockfd.?, os.IPPROTO.TCP, os.TCP.NODELAY, &std.mem.toBytes(@as(c_int, 1)));
-		// }
-		try os.setsockopt(listener.stream.handle, os.IPPROTO.TCP, 1, &std.mem.toBytes(@as(c_int, 1)));
-	}
-
-	while (true) {
-		if (listener.accept()) |conn| {
-			const args = .{&server, H, context, conn.stream};
-			const thread = try std.Thread.spawn(.{}, Server.accept, args);
-			thread.detach();
-		} else |err| {
-			log.err("failed to accept connection {}", .{err});
-		}
-	}
-}
-
-pub const Server = struct {
-	config: Config,
-	handshake_pool: handshake.Pool,
-	buffer_provider: buffer.Provider,
-
-
-	pub fn init(allocator: Allocator, config: Config) !Server {
-		const buffer_pool = try allocator.create(buffer.Pool);
-		errdefer allocator.destroy(buffer_pool);
-
-		buffer_pool.* = try buffer.Pool.init(allocator, config.large_buffer_pool_count, config.large_buffer_size);
-		errdefer buffer_pool.deinit();
-
-		const buffer_provider = buffer.Provider.init(allocator, buffer_pool, config.large_buffer_size);
-
-		const handshake_pool = try handshake.Pool.init(allocator, config.handshake_pool_count, config.handshake_max_size, config.max_headers);
-		errdefer handshake_pool.deinit();
-
-		return .{
-			.config = config,
-			.handshake_pool = handshake_pool,
-			.buffer_provider = buffer_provider,
-		};
-	}
-
-	pub fn deinit(self: *Server, allocator: Allocator) void {
-		self.handshake_pool.deinit();
-		self.buffer_provider.pool.deinit();
-		allocator.destroy(self.buffer_provider.pool);
-	}
-
-	fn accept(self: *Server, comptime H: type, context: anytype, stream: net.Stream) void {
-		pipe.maybeIgnoreSigpipe();
-		errdefer stream.close();
-
-		const Handshake = handshake.Handshake;
-		var conn = self.newConn(stream);
-
-		var handler: H = undefined;
-
-		{
-			// This block represents handshake_state's lifetime
-			var handshake_state = self.handshake_pool.acquire() catch |err| {
-				log.err("Failed to get a handshake state from the handshake pool, connection is being closed. The error was: {}", .{err});
-				return;
-			};
-			defer self.handshake_pool.release(handshake_state);
-
-			const request = readRequest(stream, handshake_state.buffer, self.config.handshake_timeout_ms) catch |err| {
-				const s = switch (err) {
-					error.Invalid => "HTTP/1.1 400 Invalid\r\nerror: invalid\r\ncontent-length: 0\r\n\r\n",
-					error.TooLarge => "HTTP/1.1 400 Invalid\r\nerror: too large\r\ncontent-length: 0\r\n\r\n",
-					error.Timeout, error.WouldBlock => "HTTP/1.1 400 Invalid\r\nerror: timeout\r\ncontent-length: 0\r\n\r\n",
-					else => "HTTP/1.1 400 Invalid\r\nerror: unknown\r\ncontent-length: 0\r\n\r\n",
-				};
-				stream.writeAll(s) catch {};
-				return;
-			};
-
-			const hshake = Handshake.parse(request, &handshake_state.headers) catch |err| {
-				Handshake.close(stream, err) catch {};
-				return;
-			};
-
-			handler = H.init(hshake, &conn, context) catch |err| {
-				Handshake.close(stream, err) catch {};
-				return;
-			};
-
-			// handshake_state (via `hshake` which references it), must be valid up until
-			// this call to reply
-			Handshake.reply(hshake.key, stream) catch {
-				handler.close();
-				return;
-			};
-		}
-		self.handle(H, &handler, &conn);
-	}
-
-	pub fn newConn(self: *Server, stream: net.Stream) Conn {
-		const config = &self.config;
-		return .{
-			.stream = stream,
-			._bp = &self.buffer_provider,
-			._handle_ping = config.handle_ping,
-			._handle_pong = config.handle_pong,
-			._handle_close = config.handle_close,
-		};
-	}
-
-	pub fn handle(self: *Server, comptime H: type, handler: *H, conn: *Conn) void {
-		defer handler.close();
-		defer conn.stream.close();
-
-		if (comptime std.meta.hasFn(H, "afterInit")) {
-			handler.afterInit() catch return;
-		}
-
-		const config = &self.config;
-		var reader = Reader.init(config.buffer_size, config.max_size, &self.buffer_provider) catch |err| {
-			log.err("Failed to create a Reader, connection is being closed. The error was: {}", .{err});
-			return;
-		};
-		defer reader.deinit();
-		conn.readLoop(handler, &reader) catch {};
-	}
-};
->>>>>>> dabf2310
 
 const EMPTY_PONG = ([2]u8{ @intFromEnum(OpCode.pong), 0 })[0..];
 // CLOSE, 2 length, code
@@ -314,9 +189,9 @@
 const CLOSE_PROTOCOL_ERROR = ([_]u8{ @intFromEnum(OpCode.close), 2, 3, 234 })[0..]; //code: 1002
 
 pub const Conn = struct {
-<<<<<<< HEAD
-    stream: lib.Stream,
+    stream: net.Stream,
     closed: bool = false,
+    _bp: *buffer.Provider,
     _handle_pong: bool = false,
     _handle_ping: bool = false,
     _handle_close: bool = false,
@@ -423,15 +298,18 @@
     }
 
     pub fn writeFramed(self: *Conn, data: []const u8) !void {
-        try self.stream.writeAll(data);
+        try self.strream.writeAll(data);
+    }
+
+    pub fn writeBuffer(self: *Conn, op_code: OpCode) !Writer {
+        return Writer.init(self, op_code);
     }
 
     pub fn close(self: *Conn) void {
         self.closed = true;
     }
 
-    fn readLoop(self: *Conn, comptime H: type, handler: H, reader: *Reader) !void {
-        var h = handler;
+    fn readLoop(self: *Conn, handler: anytype, reader: *Reader) !void {
         const stream = self.stream;
         const handle_ping = self._handle_ping;
         const handle_pong = self._handle_pong;
@@ -449,7 +327,7 @@
 
             switch (message.type) {
                 .text, .binary => {
-                    try h.handle(message);
+                    try handler.handle(message);
                     reader.handled();
                     if (self.closed) {
                         return;
@@ -457,12 +335,12 @@
                 },
                 .pong => {
                     if (handle_pong) {
-                        try h.handle(message);
+                        try handler.handle(message);
                     }
                 },
                 .ping => {
                     if (handle_ping) {
-                        try h.handle(message);
+                        try handler.handle(message);
                     } else {
                         const data = message.data;
                         if (data.len == 0) {
@@ -474,7 +352,7 @@
                 },
                 .close => {
                     if (handle_close) {
-                        return h.handle(message);
+                        return handler.handle(message);
                     }
 
                     const data = message.data;
@@ -509,229 +387,67 @@
             }
         }
     }
-=======
-	stream: net.Stream,
-	closed: bool = false,
-	_bp: *buffer.Provider,
-	_handle_pong: bool = false,
-	_handle_ping: bool = false,
-	_handle_close: bool = false,
-
-	pub fn writeBin(self: Conn, data: []const u8) !void {
-		return self.writeFrame(.binary, data);
-	}
-
-	pub fn writeText(self: Conn, data: []const u8) !void {
-		return self.writeFrame(.text, data);
-	}
-
-	pub fn write(self: Conn, data: []const u8) !void {
-		return self.writeFrame(.text, data);
-	}
-
-	pub fn writePing(self: *Conn, data: []u8) !void {
-		return self.writeFrame(.ping, data);
-	}
-
-	pub fn writePong(self: *Conn, data: []u8) !void {
-		return self.writeFrame(.pong, data);
-	}
-
-	pub fn writeClose(self: *Conn) !void {
-		return self.stream.writeAll(CLOSE_NORMAL);
-	}
-
-	pub fn writeCloseWithCode(self: *Conn, code: u16) !void {
-		var buf: [2]u8 = undefined;
-		std.mem.writeInt(u16, &buf, code, .Big);
-		return self.writeFrame(.close, &buf);
-	}
-
-	pub fn writeFrame(self: Conn, op_code: OpCode, data: []const u8) !void {
-		const stream = self.stream;
-		const l = data.len;
-
-		// maximum possible prefix length. op_code + length_type + 8byte length
-		var buf: [10]u8 = undefined;
-		buf[0] = @intFromEnum(op_code);
-
-		if (l <= 125) {
-			buf[1] = @intCast(l);
-			try stream.writeAll(buf[0..2]);
-		} else if (l < 65536) {
-			buf[1] = 126;
-			buf[2] = @intCast((l >> 8) & 0xFF);
-			buf[3] = @intCast(l & 0xFF);
-			try stream.writeAll(buf[0..4]);
-		} else {
-			buf[1] = 127;
-			buf[2] = @intCast((l >> 56) & 0xFF);
-			buf[3] = @intCast((l >> 48) & 0xFF);
-			buf[4] = @intCast((l >> 40) & 0xFF);
-			buf[5] = @intCast((l >> 32) & 0xFF);
-			buf[6] = @intCast((l >> 24) & 0xFF);
-			buf[7] = @intCast((l >> 16) & 0xFF);
-			buf[8] = @intCast((l >> 8) & 0xFF);
-			buf[9] = @intCast(l & 0xFF);
-			try stream.writeAll(buf[0..]);
-		}
-		if (l > 0) {
-			try stream.writeAll(data);
-		}
-	}
-
-	pub fn writeFramed(self: Conn, data: []const u8) !void {
-		try self.stream.writeAll(data);
-	}
-
-	pub fn writeBuffer(self: *Conn, op_code: OpCode) !Writer {
-		return Writer.init(self, op_code);
-	}
-
-	pub fn close(self: *Conn) void {
-		self.closed = true;
-	}
-
-	fn readLoop(self: *Conn, handler: anytype, reader: *Reader) !void {
-		const stream = self.stream;
-		const handle_ping = self._handle_ping;
-		const handle_pong = self._handle_pong;
-		const handle_close = self._handle_close;
-
-		while (true) {
-			const message = reader.readMessage(stream) catch |err| {
-				switch (err) {
-					error.LargeControl => try stream.writeAll(CLOSE_PROTOCOL_ERROR),
-					error.ReservedFlags => try stream.writeAll(CLOSE_PROTOCOL_ERROR),
-					else => {},
-				}
-				return;
-			};
-
-			switch (message.type) {
-				.text, .binary => {
-					try handler.handle(message);
-					reader.handled();
-					if (self.closed) {
-						return;
-					}
-				},
-				.pong => {
-					if (handle_pong) {
-						try handler.handle(message);
-					}
-				},
-				.ping => {
-					if (handle_ping) {
-						try handler.handle(message);
-					} else {
-						const data = message.data;
-						if (data.len == 0) {
-							try stream.writeAll(EMPTY_PONG);
-						} else {
-							try self.writeFrame(.pong, data);
-						}
-					}
-				},
-				.close => {
-					if (handle_close) {
-						return handler.handle(message);
-					}
-
-					const data = message.data;
-					const l = data.len;
-
-					if (l == 0) {
-						return self.writeClose();
-					}
-
-					if (l == 1) {
-						// close with a payload always has to have at least a 2-byte payload,
-						// since a 2-byte code is required
-						return stream.writeAll(CLOSE_PROTOCOL_ERROR);
-					}
-
-					const code = @as(u16, @intCast(data[1])) | (@as(u16, @intCast(data[0])) << 8);
-					if (code < 1000 or code == 1004 or code == 1005 or code == 1006 or (code > 1013 and code < 3000)) {
-						return stream.writeAll(CLOSE_PROTOCOL_ERROR);
-					}
-
-					if (l == 2) {
-						return try stream.writeAll(CLOSE_NORMAL);
-					}
-
-					const payload = data[2..];
-					if (!std.unicode.utf8ValidateSlice(payload)) {
-						// if we have a payload, it must be UTF8 (why?!)
-						return try stream.writeAll(CLOSE_PROTOCOL_ERROR);
-					}
-					return self.writeClose();
-				},
-			}
-		}
-	}
-
-	pub const Writer = struct {
-		pos: usize,
-		conn: *Conn,
-		op_code: OpCode,
-		bp: *buffer.Provider,
-		buffer: buffer.Buffer,
-
-		pub const Error = Allocator.Error;
-		pub const IOWriter = std.io.Writer(*Writer, error{OutOfMemory}, Writer.write);
-
-		fn init(conn: *Conn, op_code: OpCode) !Writer {
-			return .{
-				.pos = 0,
-				.conn = conn,
-				.bp = conn._bp,
-				.op_code = op_code,
-				.buffer = try conn._bp.allocPooledOr(512),
-			};
-		}
-
-		pub fn deinit(self: *Writer) void {
-			self.bp.free(self.buffer);
-		}
-
-		pub fn writer(self: *Writer) IOWriter {
-			return .{.context = self};
-		}
-
-		pub fn write(self: *Writer, data: []const u8) Allocator.Error!usize {
-			try self.ensureSpace(data.len);
-			const pos = self.pos;
-			const end_pos = pos + data.len;
-			@memcpy(self.buffer.data[pos..end_pos], data);
-			self.pos = end_pos;
-			return data.len;
-		}
-
-		pub fn flush(self: *Writer) !void {
-			try self.conn.writeFrame(self.op_code, self.buffer.data[0..self.pos]);
-		}
-
-		fn ensureSpace(self: *Writer, n: usize) !void {
-			const pos = self.pos;
-			const buf = self.buffer;
-			const required_capacity = pos + n;
-
-			if (buf.data.len >= required_capacity) {
-				// we have enough space in our body as-is
-				return;
-			}
-
-			// taken from std.ArrayList
-			var new_capacity = buf.data.len;
-			while (true) {
-				new_capacity +|= new_capacity / 2 + 8;
-				if (new_capacity >= required_capacity) break;
-			}
-			self.buffer = try self.bp.grow(&self.buffer, pos, new_capacity);
-		}
-	};
->>>>>>> dabf2310
+
+    pub const Writer = struct {
+        pos: usize,
+        conn: *Conn,
+        op_code: OpCode,
+        bp: *buffer.Provider,
+        buffer: buffer.Buffer,
+
+        pub const Error = Allocator.Error;
+        pub const IOWriter = std.io.Writer(*Writer, error{OutOfMemory}, Writer.write);
+
+        fn init(conn: *Conn, op_code: OpCode) !Writer {
+            return .{
+                .pos = 0,
+                .conn = conn,
+                .bp = conn._bp,
+                .op_code = op_code,
+                .buffer = try conn._bp.allocPooledOr(512),
+            };
+        }
+
+        pub fn deinit(self: *Writer) void {
+            self.bp.free(self.buffer);
+        }
+
+        pub fn writer(self: *Writer) IOWriter {
+            return .{ .context = self };
+        }
+
+        pub fn write(self: *Writer, data: []const u8) Allocator.Error!usize {
+            try self.ensureSpace(data.len);
+            const pos = self.pos;
+            const end_pos = pos + data.len;
+            @memcpy(self.buffer.data[pos..end_pos], data);
+            self.pos = end_pos;
+            return data.len;
+        }
+
+        pub fn flush(self: *Writer) !void {
+            try self.conn.writeFrame(self.op_code, self.buffer.data[0..self.pos]);
+        }
+
+        fn ensureSpace(self: *Writer, n: usize) !void {
+            const pos = self.pos;
+            const buf = self.buffer;
+            const required_capacity = pos + n;
+
+            if (buf.data.len >= required_capacity) {
+                // we have enough space in our body as-is
+                return;
+            }
+
+            // taken from std.ArrayList
+            var new_capacity = buf.data.len;
+            while (true) {
+                new_capacity +|= new_capacity / 2 + 8;
+                if (new_capacity >= required_capacity) break;
+            }
+            self.buffer = try self.bp.grow(&self.buffer, pos, new_capacity);
+        }
+    };
 };
 
 const read_no_timeout = std.mem.toBytes(os.timeval{
@@ -741,7 +457,6 @@
 
 // used in handshake tests
 pub fn readRequest(stream: anytype, buf: []u8, timeout: ?u32) ![]u8 {
-<<<<<<< HEAD
     var deadline: ?i64 = null;
     var read_timeout: ?[@sizeOf(os.timeval)]u8 = null;
     if (timeout) |ms| {
@@ -783,97 +498,52 @@
             }
         }
     }
-=======
-	var deadline: ?i64 = null;
-	var read_timeout: ?[@sizeOf(os.timeval)]u8 = null;
-	if (timeout) |ms| {
-		// our timeout for each individual read
-		read_timeout = std.mem.toBytes(os.timeval{
-			.tv_sec = @intCast(@divTrunc(ms, 1000)),
-			.tv_usec = @intCast(@mod(ms, 1000) * 1000),
-		});
-		// our absolute deadline for reading the header
-		deadline = std.time.milliTimestamp() + ms;
-	}
-
-	var total: usize = 0;
-	while (true) {
-		if (total == buf.len) {
-			return error.TooLarge;
-		}
-
-		if (read_timeout) |to| {
-			try os.setsockopt(stream.handle, os.SOL.SOCKET, os.SO.RCVTIMEO, &to);
-		}
-
-		const n = try stream.read(buf[total..]);
-		if (n == 0) {
-			return error.Invalid;
-		}
-		total += n;
-		const request = buf[0..total];
-		if (std.mem.endsWith(u8, request, "\r\n\r\n")) {
-			if (read_timeout != null) {
-				try os.setsockopt(stream.handle, os.SOL.SOCKET, os.SO.RCVTIMEO, &read_no_timeout);
-			}
-			return request;
-		}
-
-		if (deadline) |dl| {
-			if (std.time.milliTimestamp() > dl) {
-				return error.Timeout;
-			}
-		}
-	}
->>>>>>> dabf2310
 }
 
 const t = lib.testing;
 test "Server: accept" {
-	// we don't currently use this
-	const context = TestContext{};
-	const config = Config{
-		.handshake_timeout_ms = null,
-	};
-
-	var server = try Server.init(t.allocator, config);
-	defer server.deinit(t.allocator);
-
-	var pair = t.SocketPair.init();
-	defer pair.deinit();
-
-	pair.handshakeRequest();
-	const thrd = try std.Thread.spawn(.{}, Server.accept, .{&server, TestHandler, context, pair.server});
-	try pair.handshakeReply();
-	pair.textFrame(true, &.{0});
-	pair.textFrame(true, &.{0});
-	pair.binaryFrame(true, &.{255,255}); // special close frame
-	pair.sendBuf();
-	thrd.join();
-
-
-	const r = pair.asReceived();
-	defer r.deinit();
-	try t.expectSlice(u8, &.{2, 0, 0, 0}, r.messages[0].data);
-	try t.expectSlice(u8, &.{3, 0, 0, 0}, r.messages[1].data);
+    // we don't currently use this
+    const context = TestContext{};
+    const config = Config{
+        .handshake_timeout_ms = null,
+    };
+
+    var server = try Server.init(t.allocator, config);
+    defer server.deinit(t.allocator);
+
+    var pair = t.SocketPair.init();
+    defer pair.deinit();
+
+    pair.handshakeRequest();
+    const thrd = try std.Thread.spawn(.{}, Server.accept, .{ &server, TestHandler, context, pair.server });
+    try pair.handshakeReply();
+    pair.textFrame(true, &.{0});
+    pair.textFrame(true, &.{0});
+    pair.binaryFrame(true, &.{ 255, 255 }); // special close frame
+    pair.sendBuf();
+    thrd.join();
+
+    const r = pair.asReceived();
+    defer r.deinit();
+    try t.expectSlice(u8, &.{ 2, 0, 0, 0 }, r.messages[0].data);
+    try t.expectSlice(u8, &.{ 3, 0, 0, 0 }, r.messages[1].data);
 }
 
 test "read messages" {
-<<<<<<< HEAD
     {
         // simple small message
-        var expected = [_]Expect{Expect.text("over 9000!")};
-        var stream = t.Stream.handshake();
-        try testReadFrames(stream.textFrame(true, "over 9000!"), expected[0..]);
+        var pair = t.SocketPair.init();
+        pair.textFrame(true, "over 9000!");
+        try testReadFrames(&pair, &.{Expect.text("over 9000!")});
     }
 
     {
         // single message exactly TEST_BUFFER_SIZE
-        // header will be 8 bytes, so we make the messae TEST_BUFFER_SIZE - 8 bytes
+        // header will be 8 bytes, so we make the message TEST_BUFFER_SIZE - 8 bytes
         const msg = [_]u8{'a'} ** (TEST_BUFFER_SIZE - 8);
-        var expected = [_]Expect{Expect.text(msg[0..])};
-        var stream = t.Stream.handshake();
-        try testReadFrames(stream.textFrame(true, msg[0..]), expected[0..]);
+        var pair = t.SocketPair.init();
+        pair.textFrame(true, msg[0..]);
+        try testReadFrames(&pair, &.{Expect.text(msg[0..])});
     }
 
     {
@@ -881,29 +551,29 @@
         // header is 8 bytes, so if we make our message TEST_BUFFER_SIZE - 7, we'll
         // end up with a message which is exactly 1 byte larger than TEST_BUFFER_SIZE
         const msg = [_]u8{'a'} ** (TEST_BUFFER_SIZE - 7);
-        var expected = [_]Expect{Expect.text(msg[0..])};
-        var stream = t.Stream.handshake();
-        try testReadFrames(stream.textFrame(true, msg[0..]), expected[0..]);
+        var pair = t.SocketPair.init();
+        pair.textFrame(true, msg[0..]);
+        try testReadFrames(&pair, &.{Expect.text(msg[0..])});
     }
 
     {
         // single message that is much bigger than TEST_BUFFER_SIZE
         const msg = [_]u8{'a'} ** (TEST_BUFFER_SIZE * 2);
-        var expected = [1]Expect{Expect.text(msg[0..])};
-        var stream = t.Stream.handshake();
-        try testReadFrames(stream.textFrame(true, msg[0..]), expected[0..]);
+        var pair = t.SocketPair.init();
+        pair.textFrame(true, msg[0..]);
+        try testReadFrames(&pair, &.{Expect.text(msg[0..])});
     }
 
     {
         // multiple small messages
-        var expected = [_]Expect{ Expect.text("over"), Expect.text(" "), Expect.pong(""), Expect.text("9000"), Expect.text("!") };
-        var stream = t.Stream.handshake();
-        try testReadFrames(stream
-            .textFrame(true, "over")
-            .textFrame(true, " ")
-            .ping()
-            .textFrame(true, "9000")
-            .textFrame(true, "!"), expected[0..]);
+        var pair = t.SocketPair.init();
+        pair.textFrame(true, "over");
+        pair.textFrame(true, " ");
+        pair.ping();
+        pair.textFrame(true, "9000");
+        pair.textFrame(true, "!");
+
+        try testReadFrames(&pair, &.{ Expect.text("over"), Expect.text(" "), Expect.pong(""), Expect.text("9000"), Expect.text("!") });
     }
 
     {
@@ -913,141 +583,185 @@
         // but don't fit in a single buffer)
         const msg1 = [_]u8{'a'} ** (TEST_BUFFER_SIZE - 100);
         const msg2 = [_]u8{'b'} ** 200;
-        var expected = [_]Expect{ Expect.text(msg1[0..]), Expect.text(msg2[0..]) };
-        var stream = t.Stream.handshake();
-        try testReadFrames(stream
-            .textFrame(true, msg1[0..])
-            .textFrame(true, msg2[0..]), expected[0..]);
+        var pair = t.SocketPair.init();
+        pair.textFrame(true, msg1[0..]);
+        pair.textFrame(true, msg2[0..]);
+
+        try testReadFrames(&pair, &.{ Expect.text(msg1[0..]), Expect.text(msg2[0..]) });
     }
 
     {
         // two messages, the first bigger than TEST_BUFFER_SIZE, the second smaller
         const msg1 = [_]u8{'a'} ** (TEST_BUFFER_SIZE + 100);
         const msg2 = [_]u8{'b'} ** 200;
-        var expected = [_]Expect{ Expect.text(msg1[0..]), Expect.text(msg2[0..]) };
-        var stream = t.Stream.handshake();
-        try testReadFrames(stream
-            .textFrame(true, msg1[0..])
-            .textFrame(true, msg2[0..]), expected[0..]);
+        var pair = t.SocketPair.init();
+        pair.textFrame(true, msg1[0..]);
+        pair.textFrame(true, msg2[0..]);
+
+        try testReadFrames(&pair, &.{ Expect.text(msg1[0..]), Expect.text(msg2[0..]) });
     }
 
     {
         // Simple fragmented (websocket fragmentation)
-        var expected = [_]Expect{Expect.text("over 9000!")};
-        var stream = t.Stream.handshake();
-        try testReadFrames(stream
-            .textFrame(false, "over")
-            .cont(true, " 9000!"), expected[0..]);
+        var pair = t.SocketPair.init();
+        pair.textFrame(false, "over");
+        pair.cont(true, " 9000!");
+        try testReadFrames(&pair, &.{Expect.text("over 9000!")});
     }
 
     {
         // large fragmented (websocket fragmentation)
         const msg = [_]u8{'a'} ** (TEST_BUFFER_SIZE * 2 + 600);
-        var expected = [_]Expect{Expect.text(msg[0..])};
-        var stream = t.Stream.handshake();
-        try testReadFrames(stream
-            .textFrame(false, msg[0 .. TEST_BUFFER_SIZE + 100])
-            .cont(true, msg[TEST_BUFFER_SIZE + 100 ..]), expected[0..]);
+        var pair = t.SocketPair.init();
+        pair.textFrame(false, msg[0 .. TEST_BUFFER_SIZE + 100]);
+        pair.cont(true, msg[TEST_BUFFER_SIZE + 100 ..]);
+        try testReadFrames(&pair, &.{Expect.text(msg[0..])});
     }
 
     {
         // Fragmented with control in between
-        var expected = [_]Expect{ Expect.pong(""), Expect.pong(""), Expect.text("over 9000!") };
-        var stream = t.Stream.handshake();
-        try testReadFrames(stream
-            .textFrame(false, "over")
-            .ping()
-            .cont(false, " ")
-            .ping()
-            .cont(true, "9000!"), expected[0..]);
+        var pair = t.SocketPair.init();
+        pair.textFrame(false, "over");
+        pair.ping();
+        pair.cont(false, " ");
+        pair.ping();
+        pair.cont(true, "9000!");
+        try testReadFrames(&pair, &.{ Expect.pong(""), Expect.pong(""), Expect.text("over 9000!") });
     }
 
     {
         // Large Fragmented with control in between
         const msg = [_]u8{'b'} ** (TEST_BUFFER_SIZE * 2 + 600);
-        var expected = [_]Expect{ Expect.pong(""), Expect.pong(""), Expect.text(msg[0..]) };
-        var stream = t.Stream.handshake();
-        try testReadFrames(stream
-            .textFrame(false, msg[0 .. TEST_BUFFER_SIZE + 100])
-            .ping()
-            .cont(false, msg[TEST_BUFFER_SIZE + 100 .. TEST_BUFFER_SIZE + 110])
-            .ping()
-            .cont(true, msg[TEST_BUFFER_SIZE + 110 ..]), expected[0..]);
+        var pair = t.SocketPair.init();
+        pair.textFrame(false, msg[0 .. TEST_BUFFER_SIZE + 100]);
+        pair.ping();
+        pair.cont(false, msg[TEST_BUFFER_SIZE + 100 .. TEST_BUFFER_SIZE + 110]);
+        pair.ping();
+        pair.cont(true, msg[TEST_BUFFER_SIZE + 110 ..]);
+        try testReadFrames(&pair, &.{ Expect.pong(""), Expect.pong(""), Expect.text(msg[0..]) });
     }
 
     {
         // Empty fragmented messages
-        var expected = [_]Expect{Expect.text("")};
-        var stream = t.Stream.handshake();
-        try testReadFrames(stream
-            .textFrame(false, "")
-            .cont(false, "")
-            .cont(true, ""), expected[0..]);
+        var pair = t.SocketPair.init();
+        pair.textFrame(false, "");
+        pair.cont(false, "");
+        pair.cont(true, "");
+        try testReadFrames(&pair, &.{Expect.text("")});
     }
 
     {
         // max-size control
         const msg = [_]u8{'z'} ** 125;
-        var expected = [_]Expect{Expect.pong(msg[0..])};
-        var stream = t.Stream.handshake();
-        try testReadFrames(stream.pingPayload(msg[0..]), expected[0..]);
+        var pair = t.SocketPair.init();
+        pair.pingPayload(msg[0..]);
+        try testReadFrames(&pair, &.{Expect.pong(msg[0..])});
     }
 }
 
 test "readFrame errors" {
     {
         // Nested non-control fragmented (websocket fragmentation)
-        var expected = [_]Expect{};
-        var s = t.Stream.handshake();
-        try testReadFrames(s
-            .textFrame(false, "over")
-            .textFrame(false, " 9000!"), expected[0..]);
+        var pair = t.SocketPair.init();
+        pair.textFrame(false, "over");
+        pair.textFrame(false, " 9000!");
+        try testReadFrames(&pair, &.{});
     }
 
     {
         // Nested non-control fragmented FIN (websocket fragmentation)
-        var expected = [_]Expect{};
-        var s = t.Stream.handshake();
-        try testReadFrames(s
-            .textFrame(false, "over")
-            .textFrame(true, " 9000!"), expected[0..]);
+        var pair = t.SocketPair.init();
+        pair.textFrame(false, "over");
+        pair.textFrame(true, " 9000!");
+        try testReadFrames(&pair, &.{});
     }
 
     {
         // control too big
         const msg = [_]u8{'z'} ** 126;
-        var expected = [_]Expect{Expect.close(&.{ 3, 234 })};
-        var s = t.Stream.handshake();
-        try testReadFrames(s.pingPayload(msg[0..]), expected[0..]);
+        var pair = t.SocketPair.init();
+        pair.pingPayload(msg[0..]);
+        try testReadFrames(&pair, &.{Expect.close(&.{ 3, 234 })});
     }
 
     {
         // reserved bit1
-        var expected = [_]Expect{Expect.close(&.{ 3, 234 })};
-        var s = t.Stream.handshake();
-        _ = s.textFrameReserved(true, "over9000", 64);
-        try testReadFrames(&s, expected[0..]);
+        var pair = t.SocketPair.init();
+        pair.textFrameReserved(true, "over9000", 64);
+        try testReadFrames(&pair, &.{Expect.close(&.{ 3, 234 })});
     }
 
     {
         // reserved bit2
-        var expected = [_]Expect{Expect.close(&.{ 3, 234 })};
-        var s = t.Stream.handshake();
-        _ = s.textFrameReserved(true, "over9000", 32);
-        try testReadFrames(&s, expected[0..]);
+        var pair = t.SocketPair.init();
+        pair.textFrameReserved(true, "over9000", 32);
+        try testReadFrames(&pair, &.{Expect.close(&.{ 3, 234 })});
     }
 
     {
         // reserved bit3
-        var expected = [_]Expect{Expect.close(&.{ 3, 234 })};
-        var s = t.Stream.handshake();
-        _ = s.textFrameReserved(true, "over9000", 16);
-        try testReadFrames(&s, expected[0..]);
+        var pair = t.SocketPair.init();
+        pair.textFrameReserved(true, "over9000", 16);
+        try testReadFrames(&pair, &.{Expect.close(&.{ 3, 234 })});
     }
 }
 
-fn testReadFrames(s: *t.Stream, expected: []Expect) !void {
-    defer s.deinit();
+test "conn: writer" {
+    {
+        var pair = t.SocketPair.init();
+        defer pair.deinit();
+
+        var tf = TestConnFactory.init(pair.server);
+        defer tf.deinit();
+
+        // short message (no growth)
+        var conn = tf.conn();
+        var wb = try conn.writeBuffer(.text);
+        defer wb.deinit();
+
+        try std.fmt.format(wb.writer(), "it's over {d}!!!", .{9000});
+        try wb.flush();
+        pair.server.close();
+        try expectFrames(&.{Expect.text("it's over 9000!!!")}, &pair);
+    }
+
+    {
+        var pair = t.SocketPair.init();
+        defer pair.deinit();
+
+        var tf = TestConnFactory.init(pair.server);
+        defer tf.deinit();
+
+        // message requiring growth
+        var conn = tf.conn();
+        var wb = try conn.writeBuffer(.binary);
+        defer wb.deinit();
+
+        var writer = wb.writer();
+        for (0..1000) |_| {
+            try writer.writeAll(".");
+        }
+        try wb.flush();
+        pair.server.close();
+        try expectFrames(&.{Expect.binary("." ** 1000)}, &pair);
+    }
+}
+
+test "conn: writeFramed" {
+    var pair = t.SocketPair.init();
+    defer pair.deinit();
+
+    var tf = TestConnFactory.init(pair.server);
+    defer tf.deinit();
+
+    var conn = tf.conn();
+    try conn.writeFramed(&lib.framing.frame(.text, "must flow"));
+    pair.server.close();
+    try expectFrames(&.{Expect.text("must flow")}, &pair);
+}
+
+fn testReadFrames(pair: *t.SocketPair, expected: []const Expect) !void {
+    defer pair.deinit();
 
     // we don't currently use this
     const context = TestContext{};
@@ -1061,345 +775,75 @@
         .handshake_timeout_ms = null,
     };
 
-    var hp = try HandshakePool.init(t.allocator, 10, 512, 10);
-    defer hp.deinit();
-
-    var bp = buffer.Provider.initNoPool(t.allocator);
-
-    for (0..100) |_| {
-        var stream = s.clone();
-        clientLoop(TestHandler, context, NetConn{ .stream = &stream }, &config, &hp, &bp);
-        try t.expectEqual(stream.closed, true);
-
-        const r = stream.asReceived(true);
-        const messages = r.messages;
-        errdefer r.deinit();
-        errdefer stream.deinit();
-
-        try t.expectEqual(expected.len, messages.len);
-        var i: usize = 0;
-        while (i < expected.len) : (i += 1) {
-            const e = expected[i];
-            const actual = messages[i];
-            try t.expectEqual(e.type, actual.type);
-            try t.expectString(e.data, actual.data);
-        }
-        r.deinit();
-        stream.deinit();
-    }
-=======
-	{
-		// simple small message
-		var pair = t.SocketPair.init();
-		pair.textFrame(true, "over 9000!");
-		try testReadFrames(&pair, &.{Expect.text("over 9000!")});
-	}
-
-	{
-		// single message exactly TEST_BUFFER_SIZE
-		// header will be 8 bytes, so we make the message TEST_BUFFER_SIZE - 8 bytes
-		const msg = [_]u8{'a'} ** (TEST_BUFFER_SIZE - 8);
-		var pair = t.SocketPair.init();
-		pair.textFrame(true, msg[0..]);
-		try testReadFrames(&pair, &.{Expect.text(msg[0..])});
-	}
-
-	{
-		// single message that is bigger than TEST_BUFFER_SIZE
-		// header is 8 bytes, so if we make our message TEST_BUFFER_SIZE - 7, we'll
-		// end up with a message which is exactly 1 byte larger than TEST_BUFFER_SIZE
-		const msg = [_]u8{'a'} ** (TEST_BUFFER_SIZE - 7);
-		var pair = t.SocketPair.init();
-		pair.textFrame(true, msg[0..]);
-		try testReadFrames(&pair, &.{Expect.text(msg[0..])});
-	}
-
-	{
-		// single message that is much bigger than TEST_BUFFER_SIZE
-		const msg = [_]u8{'a'} ** (TEST_BUFFER_SIZE * 2);
-		var pair = t.SocketPair.init();
-		pair.textFrame(true, msg[0..]);
-		try testReadFrames(&pair, &.{Expect.text(msg[0..])});
-	}
-
-	{
-		// multiple small messages
-		var pair = t.SocketPair.init();
-		pair.textFrame(true, "over");
-		pair.textFrame(true, " ");
-		pair.ping();
-		pair.textFrame(true, "9000");
-		pair.textFrame(true, "!");
-
-		try testReadFrames(&pair, &.{
-			Expect.text("over"),
-			Expect.text(" "),
-			Expect.pong(""),
-			Expect.text("9000"),
-			Expect.text("!")
-		});
-	}
-
-	{
-		// two messages, individually smaller than TEST_BUFFER_SIZE, but
-		// their total length is greater than TEST_BUFFER_SIZE (this is an important
-		// test as it requires special handling since the two messages are valid
-		// but don't fit in a single buffer)
-		const msg1 = [_]u8{'a'} ** (TEST_BUFFER_SIZE - 100);
-		const msg2 = [_]u8{'b'} ** 200;
-		var pair = t.SocketPair.init();
-		pair.textFrame(true, msg1[0..]);
-		pair.textFrame(true, msg2[0..]);
-
-		try testReadFrames(&pair, &.{
-			Expect.text(msg1[0..]),
-			Expect.text(msg2[0..])
-		});
-	}
-
-	{
-		// two messages, the first bigger than TEST_BUFFER_SIZE, the second smaller
-		const msg1 = [_]u8{'a'} ** (TEST_BUFFER_SIZE + 100);
-		const msg2 = [_]u8{'b'} ** 200;
-		var pair = t.SocketPair.init();
-		pair.textFrame(true, msg1[0..]);
-		pair.textFrame(true, msg2[0..]);
-
-		try testReadFrames(&pair, &.{
-			Expect.text(msg1[0..]),
-			Expect.text(msg2[0..])
-		});
-	}
-
-	{
-		// Simple fragmented (websocket fragmentation)
-		var pair = t.SocketPair.init();
-		pair.textFrame(false, "over");
-		pair.cont(true, " 9000!");
-		try testReadFrames(&pair, &.{Expect.text("over 9000!")});
-	}
-
-	{
-		// large fragmented (websocket fragmentation)
-		const msg = [_]u8{'a'} ** (TEST_BUFFER_SIZE * 2 + 600);
-		var pair = t.SocketPair.init();
-		pair.textFrame(false, msg[0 .. TEST_BUFFER_SIZE + 100]);
-		pair.cont(true, msg[TEST_BUFFER_SIZE + 100 ..]);
-		try testReadFrames(&pair, &.{Expect.text(msg[0..])});
-	}
-
-	{
-		// Fragmented with control in between
-		var pair = t.SocketPair.init();
-		pair.textFrame(false, "over");
-		pair.ping();
-		pair.cont(false, " ");
-		pair.ping();
-		pair.cont(true, "9000!");
-		try testReadFrames(&pair, &.{
-			Expect.pong(""),
-			Expect.pong(""),
-			Expect.text("over 9000!")
-		});
-	}
-
-	{
-		// Large Fragmented with control in between
-		const msg = [_]u8{'b'} ** (TEST_BUFFER_SIZE * 2 + 600);
-		var pair = t.SocketPair.init();
-		pair.textFrame(false, msg[0 .. TEST_BUFFER_SIZE + 100]);
-		pair.ping();
-		pair.cont(false, msg[TEST_BUFFER_SIZE + 100 .. TEST_BUFFER_SIZE + 110]);
-		pair.ping();
-		pair.cont(true, msg[TEST_BUFFER_SIZE + 110 ..]);
-		try testReadFrames(&pair, &.{
-			Expect.pong(""),
-			Expect.pong(""),
-			Expect.text(msg[0..])
-		});
-	}
-
-	{
-		// Empty fragmented messages
-		var pair = t.SocketPair.init();
-		pair.textFrame(false, "");
-		pair.cont(false, "");
-		pair.cont(true, "");
-		try testReadFrames(&pair, &.{Expect.text("")});
-	}
-
-	{
-		// max-size control
-		const msg = [_]u8{'z'} ** 125;
-		var pair = t.SocketPair.init();
-		pair.pingPayload(msg[0..]);
-		try testReadFrames(&pair, &.{Expect.pong(msg[0..])});
-	}
+    var server = try Server.init(t.allocator, config);
+    defer server.deinit(t.allocator);
+
+    pair.handshakeRequest();
+    const thrd = try std.Thread.spawn(.{}, Server.accept, .{ &server, TestHandler, context, pair.server });
+    try pair.handshakeReply();
+    pair.binaryFrame(true, &.{ 255, 255 }); // special close frame
+    pair.sendBuf();
+    thrd.join();
+    try expectFrames(expected, pair);
 }
 
-test "readFrame errors" {
-	{
-		// Nested non-control fragmented (websocket fragmentation)
-		var pair = t.SocketPair.init();
-		pair.textFrame(false, "over");
-		pair.textFrame(false, " 9000!");
-		try testReadFrames(&pair, &.{});
-	}
-
-	{
-		// Nested non-control fragmented FIN (websocket fragmentation)
-		var pair = t.SocketPair.init();
-		pair.textFrame(false, "over");
-		pair.textFrame(true, " 9000!");
-		try testReadFrames(&pair, &.{});
-	}
-
-	{
-		// control too big
-		const msg = [_]u8{'z'} ** 126;
-		var pair = t.SocketPair.init();
-		pair.pingPayload(msg[0..]);
-		try testReadFrames(&pair, &.{Expect.close(&.{3, 234})});
-	}
-
-	{
-		// reserved bit1
-		var pair = t.SocketPair.init();
-		pair.textFrameReserved(true, "over9000", 64);
-		try testReadFrames(&pair, &.{Expect.close(&.{3, 234})});
-
-	}
-
-	{
-		// reserved bit2
-		var pair = t.SocketPair.init();
-		pair.textFrameReserved(true, "over9000", 32);
-		try testReadFrames(&pair, &.{Expect.close(&.{3, 234})});
-	}
-
-	{
-		// reserved bit3
-		var pair = t.SocketPair.init();
-		pair.textFrameReserved(true, "over9000", 16);
-		try testReadFrames(&pair, &.{Expect.close(&.{3, 234})});
-	}
-}
-
-test "conn: writer" {
-	{
-		var pair = t.SocketPair.init();
-		defer pair.deinit();
-
-		var tf = TestConnFactory.init(pair.server);
-		defer tf.deinit();
-
-		// short message (no growth)
-		var conn = tf.conn();
-		var wb = try conn.writeBuffer(.text);
-		defer wb.deinit();
-
-		try std.fmt.format(wb.writer(), "it's over {d}!!!", .{9000});
-		try wb.flush();
-		pair.server.close();
-		try expectFrames(&.{Expect.text("it's over 9000!!!")}, &pair);
-	}
-
-	{
-		var pair = t.SocketPair.init();
-		defer pair.deinit();
-
-		var tf = TestConnFactory.init(pair.server);
-		defer tf.deinit();
-
-		// message requiring growth
-		var conn = tf.conn();
-		var wb = try conn.writeBuffer(.binary);
-		defer wb.deinit();
-
-		var writer = wb.writer();
-		for (0..1000) |_| {
-			try writer.writeAll(".");
-		}
-		try wb.flush();
-		pair.server.close();
-		try expectFrames(&.{Expect.binary("." ** 1000)}, &pair);
-	}
-}
-
-test "conn: writeFramed" {
-	var pair = t.SocketPair.init();
-	defer pair.deinit();
-
-	var tf = TestConnFactory.init(pair.server);
-	defer tf.deinit();
-
-	var conn = tf.conn();
-	try conn.writeFramed(&lib.framing.frame(.text, "must flow"));
-	pair.server.close();
-	try expectFrames(&.{Expect.text("must flow")}, &pair);
-}
-
-fn testReadFrames(pair: *t.SocketPair, expected: []const Expect) !void {
-	defer pair.deinit();
-
-	// we don't currently use this
-	const context = TestContext{};
-
-	// test with various random  TCP fragmentations
-	// our t.Stream automatically fragments the frames on the first
-	// call to read. Note this is TCP fragmentation, not websocket fragmentation
-	const config = Config{
-		.buffer_size = TEST_BUFFER_SIZE,
-		.max_size = TEST_BUFFER_SIZE * 10,
-		.handshake_timeout_ms = null,
-	};
-
-	var server = try Server.init(t.allocator, config);
-	defer server.deinit(t.allocator);
-
-	pair.handshakeRequest();
-	const thrd = try std.Thread.spawn(.{}, Server.accept, .{&server, TestHandler, context, pair.server});
-	try pair.handshakeReply();
-	pair.binaryFrame(true, &.{255,255}); // special close frame
-	pair.sendBuf();
-	thrd.join();
-	try expectFrames(expected, pair);
-}
-
 fn expectFrames(expected: []const Expect, pair: *t.SocketPair) !void {
-	const r = pair.asReceived();
-	defer r.deinit();
-	const messages = r.messages;
-
-	try t.expectEqual(expected.len, messages.len);
-	var i: usize = 0;
-	while (i < expected.len) : (i += 1) {
-		const e = expected[i];
-		const actual = messages[i];
-		try t.expectEqual(e.type, actual.type);
-		try t.expectString(e.data, actual.data);
-	}
->>>>>>> dabf2310
+    const r = pair.asReceived();
+    defer r.deinit();
+    const messages = r.messages;
+
+    try t.expectEqual(expected.len, messages.len);
+    var i: usize = 0;
+    while (i < expected.len) : (i += 1) {
+        const e = expected[i];
+        const actual = messages[i];
+        try t.expectEqual(e.type, actual.type);
+        try t.expectString(e.data, actual.data);
+    }
 }
 
 const TEST_BUFFER_SIZE = 512;
 const TestContext = struct {};
 const TestHandler = struct {
-<<<<<<< HEAD
     conn: *Conn,
+    counter: i32,
+    init_ptr: usize,
 
     pub fn init(_: anytype, conn: *Conn, _: TestContext) !TestHandler {
-        return TestHandler{
+        return .{
             .conn = conn,
+            .counter = 0,
+            .init_ptr = 0,
         };
     }
 
+    pub fn afterInit(self: *TestHandler) !void {
+        self.counter = 1;
+        self.init_ptr = @intFromPtr(self);
+    }
+
     // echo it back, so that it gets written back into our t.Stream
-    pub fn handle(self: TestHandler, message: lib.Message) !void {
+    pub fn handle(self: *TestHandler, message: lib.Message) !void {
+        self.counter += 1;
         const data = message.data;
         switch (message.type) {
-            .binary => try self.conn.writeBin(data),
-            .text => try self.conn.write(data),
+            .binary => {
+                if (data.len == 2 and data[0] == 255 and data[1] == 255) {
+                    self.conn.close();
+                } else {
+                    try self.conn.writeBin(data);
+                }
+            },
+            .text => {
+                if (data.len == 1 and data[0] == 0) {
+                    std.debug.assert(self.init_ptr == @intFromPtr(self));
+                    var buf: [4]u8 = undefined;
+                    std.mem.writeInt(i32, &buf, self.counter, .little);
+                    try self.conn.write(&buf);
+                } else {
+                    try self.conn.write(data);
+                }
+            },
             else => unreachable,
         }
     }
@@ -1418,6 +862,13 @@
         };
     }
 
+    fn binary(data: []const u8) Expect {
+        return .{
+            .data = data,
+            .type = .binary,
+        };
+    }
+
     fn pong(data: []const u8) Expect {
         return .{
             .data = data,
@@ -1431,110 +882,31 @@
             .type = .close,
         };
     }
-=======
-	conn: *Conn,
-	counter: i32,
-	init_ptr: usize,
-
-	pub fn init(_: anytype, conn: *Conn, _: TestContext) !TestHandler {
-		return .{
-			.conn = conn,
-			.counter = 0,
-			.init_ptr = 0,
-		};
-	}
-
-	pub fn afterInit(self: *TestHandler) !void {
-		self.counter = 1;
-		self.init_ptr = @intFromPtr(self);
-	}
-
-	// echo it back, so that it gets written back into our t.Stream
-	pub fn handle(self: *TestHandler, message: lib.Message) !void {
-		self.counter += 1;
-		const data = message.data;
-		switch (message.type) {
-			.binary => {
-				if (data.len == 2 and data[0] == 255 and data[1] == 255) {
-					self.conn.close();
-				} else {
-					try self.conn.writeBin(data);
-				}
-			},
-			.text => {
-				if (data.len == 1 and data[0] == 0) {
-					std.debug.assert(self.init_ptr == @intFromPtr(self));
-					var buf: [4]u8 = undefined;
-					std.mem.writeInt(i32, &buf, self.counter, .little);
-					try self.conn.write(&buf);
-				} else {
-					try self.conn.write(data);
-				}
-			},
-			else => unreachable,
-		}
-	}
-
-	pub fn close(_: TestHandler) void {}
 };
 
-const Expect = struct {
-	data: []const u8,
-	type: lib.MessageType,
-
-	fn text(data: []const u8) Expect {
-		return .{
-			.data = data,
-			.type = .text,
-		};
-	}
-
-	fn binary(data: []const u8) Expect {
-		return .{
-			.data = data,
-			.type = .binary,
-		};
-	}
-
-	fn pong(data: []const u8) Expect {
-		return .{
-			.data = data,
-			.type = .pong,
-		};
-	}
-
-	fn close(data: []const u8) Expect {
-		return .{
-			.data = data,
-			.type = .close,
-		};
-	}
-};
-
 const TestConnFactory = struct {
-	stream: net.Stream,
-	bp: buffer.Provider,
-
-	fn init(stream: net.Stream) TestConnFactory {
-		const pool = t.allocator.create(buffer.Pool) catch unreachable;
-		pool.* = buffer.Pool.init(t.allocator, 2, 100) catch unreachable;
-
-		return .{
-			.stream = stream,
-			.bp = buffer.Provider.init(t.allocator, pool, 10),
-		};
-	}
-
-	fn deinit(self: *TestConnFactory) void {
-		self.bp.pool.deinit();
-		t.allocator.destroy(self.bp.pool);
-	}
-
-	fn conn(self: *TestConnFactory) Conn {
-		return .{
-			._bp = &self.bp,
-			.stream = self.stream,
-		};
-	}
->>>>>>> dabf2310
+    stream: net.Stream,
+    bp: buffer.Provider,
+
+    fn init(stream: net.Stream) TestConnFactory {
+        const pool = t.allocator.create(buffer.Pool) catch unreachable;
+        pool.* = buffer.Pool.init(t.allocator, 2, 100) catch unreachable;
+
+        return .{
+            .stream = stream,
+            .bp = buffer.Provider.init(t.allocator, pool, 10),
+        };
+    }
+
+    fn deinit(self: *TestConnFactory) void {
+        self.bp.pool.deinit();
+        t.allocator.destroy(self.bp.pool);
+    }
+
+    fn conn(self: *TestConnFactory) Conn {
+        return .{
+            ._bp = &self.bp,
+            .stream = self.stream,
+        };
+    }
 };